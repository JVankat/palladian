--- conflicted
+++ resolved
@@ -5,13 +5,8 @@
 	<artifactId>palladian</artifactId>
 	<packaging>pom</packaging>
 	<name>Palladian: TUD Information Retrieval Toolkit</name>
-<<<<<<< HEAD
-	<version>0.2.0</version>
-	<description>Palladian is the IIR Toolkit from the Computer Networks Chair of the TU Dresden.</description>
-=======
-	<version>0.2.1-SNAPSHOT</version>
+	<version>0.2.1</version>
 	<description>Palladian is the Internet Information Retrieval (IIR) Toolkit currently developed and maintained by David Urbansky, Philipp Katz and Klemens Muthmann.</description>
->>>>>>> e5948021
 	<developers>
 		<developer>
 			<name>David Urbansky</name>
