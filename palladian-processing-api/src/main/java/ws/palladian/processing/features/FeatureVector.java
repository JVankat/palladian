/**
 * Created on 04.09.2013 12:28:38
 */
package ws.palladian.processing.features;

import java.util.Iterator;
import java.util.List;

import ws.palladian.processing.Classifiable;

/**
 * <p>
 * Interface for a feature vector. A feature vector is a data structure that can hold features of a document and is
 * required to classify a document. Feature vectors are also used by Palladian pipelines to store all data extracted or
 * created during intermediate processing steps. The final result of a pipeline is stored as feature into a feature
 * vector as well.
 * </p>
 * 
 * @author Klemens Muthmann
 * @version 1.0
 * @since 0.2.2
 */
<<<<<<< HEAD
public interface FeatureVector extends Iterable<Feature<?>>, Classifiable {
=======
public class FeatureVector implements Iterable<Feature<?>>, Classifiable {

    /**
     * <p>
     * The logger for objects of this class. Configure it using <code>/src/main/resources/log4j.properties</code>.
     * </p>
     */
    private static final Logger LOGGER = LoggerFactory.getLogger(FeatureVector.class);

    /** Flag to avoid spamming of log warning messages. */
    private static boolean showedWarning = false;

    /**
     * <p>
     * A map of all {@code Feature}s in this vector. It maps from the {@code Feature}s {@code FeatureVector} wide unique
     * identifier to an actual {@code Feature} instance containing the value. The value might be of any java object
     * type.
     * </p>
     */
    private final SortedMap<String, Feature<?>> features;

    /**
     * <p>
     * Creates a new empty {@code FeatureVector}. To fill it with {@link Feature}s call {@link #add(String, Feature)}.
     * </p>
     */
    public FeatureVector() {
        features = new TreeMap<String, Feature<?>>();
    }

    /**
     * <p>
     * Creates a new {@link FeatureVector} from the provided FeatureVector, i.e. a copy with all {@link Feature}s.
     * </p>
     * 
     * @param featureVector The feature vector which Features to copy.
     */
    public FeatureVector(FeatureVector featureVector) {
        features = new TreeMap<String, Feature<?>>(featureVector.features);
    }
>>>>>>> 0311c35e

    /**
     * <p>
     * Adds a new {@code Feature} to this {@code FeatureVector} or overwrites an existing one with the same name without
     * warning.
     * </p>
     * 
     * @param feature
     *            The actual {@code Feature} instance containing the value.
     */
<<<<<<< HEAD
    public abstract void add(Feature<?> feature);
=======
    public void add(Feature<?> feature) {
        if (features.get(feature.getName()) != null && !showedWarning) {
            LOGGER.warn("Please use a ListFeature to add multiple features with the same name.");
            showedWarning = true;
        }
        features.put(feature.getName(), feature);
    }
>>>>>>> 0311c35e

    /**
     * <p>
     * Adds all provided {@link Feature}s to this {@link BasicFeatureVectorImpl} and overwrites existing {@link Feature}
     * s with the same name.
     * </p>
     * 
     * @param features The {@link Feature}s to add to this {@link BasicFeatureVectorImpl}.
     */
    public abstract void addAll(Iterable<? extends Feature<?>> features);

    /**
     * <p>
     * Provides the {@link Feature} with the provided name cast to the provided feature subtype.
     * </p>
     * 
     * @param type The type to cast to.
     * @param name The name of the {@link Feature} to get and cast.
     * @return Either the requested {@link Feature} or {@code null} if the {@link Feature} is not available or not of
     *         the correct type.
     */
    public abstract <T extends Feature<?>> T get(Class<T> type, String name);

    /**
     * <p>
     * Provides the {@link Feature} with the provided name.
     * </p>
     * 
     * @param name The name of the queried {@link Feature}.
     * @return The queried {@link Feature} or {@code null} if no such {@link Feature} exists.
     */
    public abstract Feature<?> get(String name);

    /**
     * <p>
     * Provides all {@link Feature}s with the specified type from this {@link BasicFeatureVectorImpl}.
     * </p>
     * 
     * @param type The type of the {@link Feature}s to retrieve.
     * @return A {@link List} of {@link Feature}s for the specified type or an empty List of no such {@link Feature}s
     *         exist, never <code>null</code>.
     */
    public abstract <T extends Feature<?>> List<T> getAll(Class<T> type);

    /**
     * <p>
     * Provides all direct {@link Feature}s of this {@link BasicFeatureVectorImpl}. Remember that each {@link Feature}
     * may have {@link Feature}s itself. In such a case you need to get those features recursively.
     * </p>
     * 
     * @return All {@link Feature}s of this {@link BasicFeatureVectorImpl}.
     */
    public abstract List<Feature<?>> getAll();

    /**
     * <p>
     * Get the dimension of this feature vector, i.e. how many {@link Feature}s the vector contains.
     * </p>
     * 
     * @return The size of this {@code FeatureVector}.
     */
    public abstract int size();

    /**
     * <p>
     * Removes all {@link Feature}s with the specified name from this {@link BasicFeatureVectorImpl}.
     * </p>
     * 
     * @param name The name of the {@link Feature}s to remove.
     * @return <code>true</code> if the {@link Feature} was removed, <code>false</code> if there was no feature with the
     *         specified identifier to remove.
     */
    public abstract boolean remove(String name);

    public abstract Iterator<Feature<?>> iterator();

    /**
     * <p>
     * Empties this {@link BasicFeatureVectorImpl}.
     * </p>
     */
    public abstract void clear();

    /**
     * <p>
     * Removes a {@link Feature} from this {@link BasicFeatureVectorImpl}.
     * </p>
     * 
     * @param feature The {@link Feature} to remove.
     */
<<<<<<< HEAD
    public abstract void remove(Feature<?> feature);

    public abstract FeatureVector getFeatureVector();
=======
    public void remove(Feature<?> feature) {
        features.remove(feature.getName());
    }

    @Override
    public FeatureVector getFeatureVector() {
        return this;
    }
>>>>>>> 0311c35e

}<|MERGE_RESOLUTION|>--- conflicted
+++ resolved
@@ -20,50 +20,7 @@
  * @version 1.0
  * @since 0.2.2
  */
-<<<<<<< HEAD
 public interface FeatureVector extends Iterable<Feature<?>>, Classifiable {
-=======
-public class FeatureVector implements Iterable<Feature<?>>, Classifiable {
-
-    /**
-     * <p>
-     * The logger for objects of this class. Configure it using <code>/src/main/resources/log4j.properties</code>.
-     * </p>
-     */
-    private static final Logger LOGGER = LoggerFactory.getLogger(FeatureVector.class);
-
-    /** Flag to avoid spamming of log warning messages. */
-    private static boolean showedWarning = false;
-
-    /**
-     * <p>
-     * A map of all {@code Feature}s in this vector. It maps from the {@code Feature}s {@code FeatureVector} wide unique
-     * identifier to an actual {@code Feature} instance containing the value. The value might be of any java object
-     * type.
-     * </p>
-     */
-    private final SortedMap<String, Feature<?>> features;
-
-    /**
-     * <p>
-     * Creates a new empty {@code FeatureVector}. To fill it with {@link Feature}s call {@link #add(String, Feature)}.
-     * </p>
-     */
-    public FeatureVector() {
-        features = new TreeMap<String, Feature<?>>();
-    }
-
-    /**
-     * <p>
-     * Creates a new {@link FeatureVector} from the provided FeatureVector, i.e. a copy with all {@link Feature}s.
-     * </p>
-     * 
-     * @param featureVector The feature vector which Features to copy.
-     */
-    public FeatureVector(FeatureVector featureVector) {
-        features = new TreeMap<String, Feature<?>>(featureVector.features);
-    }
->>>>>>> 0311c35e
 
     /**
      * <p>
@@ -74,17 +31,7 @@
      * @param feature
      *            The actual {@code Feature} instance containing the value.
      */
-<<<<<<< HEAD
     public abstract void add(Feature<?> feature);
-=======
-    public void add(Feature<?> feature) {
-        if (features.get(feature.getName()) != null && !showedWarning) {
-            LOGGER.warn("Please use a ListFeature to add multiple features with the same name.");
-            showedWarning = true;
-        }
-        features.put(feature.getName(), feature);
-    }
->>>>>>> 0311c35e
 
     /**
      * <p>
@@ -159,6 +106,7 @@
      */
     public abstract boolean remove(String name);
 
+    @Override
     public abstract Iterator<Feature<?>> iterator();
 
     /**
@@ -175,19 +123,9 @@
      * 
      * @param feature The {@link Feature} to remove.
      */
-<<<<<<< HEAD
     public abstract void remove(Feature<?> feature);
 
+    @Override
     public abstract FeatureVector getFeatureVector();
-=======
-    public void remove(Feature<?> feature) {
-        features.remove(feature.getName());
-    }
-
-    @Override
-    public FeatureVector getFeatureVector() {
-        return this;
-    }
->>>>>>> 0311c35e
 
 }