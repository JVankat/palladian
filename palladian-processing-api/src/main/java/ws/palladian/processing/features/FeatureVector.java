--- conflicted
+++ resolved
@@ -32,10 +32,7 @@
      */
     private static final Logger LOGGER = LoggerFactory.getLogger(FeatureVector.class);
 
-<<<<<<< HEAD
-=======
     /** Flag to avoid spamming of log warning messages. */
->>>>>>> 07061d3b
     private static boolean showedWarning = false;
 
     /**
