package ws.palladian.processing.features;


/**
 * <p>
 * Interface defining some annotated entity in a text. The annotation is characterized by its start and end position,
<<<<<<< HEAD
 * provides a tag (e.g. a POS tag, entity tag, etc.) and its value. <b>Important:</b> Implementations of this interface
 * should be providing suitable {@link #hashCode()} and {@link #equals(Object)} methods.
=======
 * provides a tag (e.g. a POS tag, entity tag, etc.), its value and a running index.
>>>>>>> c80364fe
 * </p>
 * 
 * @author Philipp Katz
 */
public interface Annotated extends Comparable<Annotated> {

    int getStartPosition();

    int getEndPosition();

    String getTag();

    String getValue();

    boolean overlaps(Annotated annotated);

    // XXX add commented methods below, but introduce common base class first

    // boolean congruent(Annotated annotated);

    // boolean sameTag(Annotated annotated);

    // XXX force implementation of hashCode/equals via base class

}<|MERGE_RESOLUTION|>--- conflicted
+++ resolved
@@ -1,15 +1,10 @@
 package ws.palladian.processing.features;
-
 
 /**
  * <p>
  * Interface defining some annotated entity in a text. The annotation is characterized by its start and end position,
-<<<<<<< HEAD
  * provides a tag (e.g. a POS tag, entity tag, etc.) and its value. <b>Important:</b> Implementations of this interface
  * should be providing suitable {@link #hashCode()} and {@link #equals(Object)} methods.
-=======
- * provides a tag (e.g. a POS tag, entity tag, etc.), its value and a running index.
->>>>>>> c80364fe
  * </p>
  * 
  * @author Philipp Katz
