--- conflicted
+++ resolved
@@ -2,14 +2,10 @@
 
 import java.util.List;
 
-import org.apache.commons.lang.StringUtils;
 import org.tartarus.snowball.SnowballStemmer;
 import org.tartarus.snowball.ext.englishStemmer;
-<<<<<<< HEAD
-=======
 import org.tartarus.snowball.ext.germanStemmer;
 import org.tartarus.snowball.ext.porterStemmer;
->>>>>>> 8d186048
 
 import ws.palladian.helper.constants.Language;
 import ws.palladian.model.features.FeatureVector;
@@ -29,11 +25,6 @@
 public class StemmerAnnotator implements PipelineProcessor {
 
     private static final long serialVersionUID = 1L;
-<<<<<<< HEAD
-    public static final String PROVIDED_FEATURE = "ws.palladian.features.unstemed";
-    private SnowballStemmer stemmer;
-    
-=======
 
     /**
      * <p>
@@ -49,7 +40,6 @@
      * Initialize a new StemmerAnnotator using a Porter Stemmer.
      * </p>
      */
->>>>>>> 8d186048
     public StemmerAnnotator() {
         this(new porterStemmer());
     }
@@ -97,42 +87,12 @@
         }
         List<Annotation> annotations = annotationFeature.getValue();
         for (Annotation annotation : annotations) {
-<<<<<<< HEAD
-            String unstemmed = annotation.getValue();
-            String stem = stem(unstemmed);
-            annotation.setValue(stem);
-            NominalFeature stemFeature = new NominalFeature(PROVIDED_FEATURE, unstemmed);
-=======
             String stem = stem(annotation.getValue());
             NominalFeature stemFeature = new NominalFeature(PROVIDED_FEATURE, stem);
->>>>>>> 8d186048
             annotation.getFeatureVector().add(stemFeature);
         }
     }
 
-<<<<<<< HEAD
-    private String stem(String string) {
-//        stemmer.setCurrent(annotation.getValue());
-//        stemmer.stem();
-//        String stem = stemmer.getCurrent();
-//        return stem;
-        String[] split = string.split("\\s|\\-");
-        for (int i = 0; i < split.length; i++) {
-            stemmer.setCurrent(split[i].toLowerCase());
-            stemmer.stem();
-            split[i] = stemmer.getCurrent();
-        }
-        return StringUtils.join(split, " ");
-        
-    }
-    
-    public static void main(String[] args) {
-        SnowballStemmer st = new englishStemmer();
-        st.setCurrent("criterion");
-        st.stem();
-        System.out.println(st.getCurrent());
-        
-=======
     /**
      * <p>
      * Stem the supplied word.
@@ -145,7 +105,6 @@
         stemmer.setCurrent(word);
         stemmer.stem();
         return stemmer.getCurrent();
->>>>>>> 8d186048
     }
 
 }