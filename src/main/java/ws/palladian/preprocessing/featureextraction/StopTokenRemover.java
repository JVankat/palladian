--- conflicted
+++ resolved
@@ -26,12 +26,6 @@
  * 
  */
 public class StopTokenRemover extends TokenRemover {
-<<<<<<< HEAD
-    
-    private static final long serialVersionUID = 1L;
-    private final Stopwords stopwords;
-=======
->>>>>>> 8d186048
 
     private static final long serialVersionUID = 1L;
 
