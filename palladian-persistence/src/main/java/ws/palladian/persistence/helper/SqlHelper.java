--- conflicted
+++ resolved
@@ -1,9 +1,9 @@
 package ws.palladian.persistence.helper;
 
-import java.util.Date;
 import java.sql.ResultSet;
 import java.sql.SQLException;
 import java.sql.Timestamp;
+import java.util.Date;
 
 /**
  * <p>
@@ -11,12 +11,8 @@
  * </p>
  * 
  * @author Sandro Reichert
-<<<<<<< HEAD
  * @author David Urbansky
- * 
-=======
  * @author Philipp Katz
->>>>>>> 1da04694
  */
 public class SqlHelper {
 
