package ws.palladian.retrieval.feeds;

import org.slf4j.Logger;
import org.slf4j.LoggerFactory;

import ws.palladian.helper.UrlHelper;
import ws.palladian.helper.nlp.StringHelper;

/**
 * <p>
 * This class is responsible for calculating a {@link FeedItem}'s hash. The strategy for calculating the hash can be
 * altered, by subclassing this class, implementing {@link #hash(FeedItem)} according to your needs and setting the
 * static field {@value #STRATEGY} to an instance of your subclass.
 * </p>
 * 
 * @author Philipp Katz
 */
public abstract class FeedItemHashGenerator {

    /** The logger for this class. */
    private static final Logger LOGGER = LoggerFactory.getLogger(FeedItemHashGenerator.class);

    /** The strategy used for creating a {@link FeedItem}'s hash. */
    public static FeedItemHashGenerator STRATEGY = new FeedItemHashGenerator() {
        @Override
        public String hash(FeedItem feedItem) {
            StringBuilder hash = new StringBuilder();
            hash.append(feedItem.getTitle());
            hash.append(UrlHelper.removeSessionId(feedItem.getUrl()));
<<<<<<< HEAD
            hash.append(UrlHelper.removeSessionId(feedItem.getIdentifier()));
            // if (getFeed().getActivityPattern() != FeedClassifier.CLASS_UNKNOWN
            // && getFeed().getActivityPattern() != FeedClassifier.CLASS_ON_THE_FLY) {
            // hash.append(getPublished().toString());
            // }
            if (feedItem.getTitle() != null || feedItem.getUrl() != null || feedItem.getIdentifier() != null) {
                newHash = StringHelper.sha1(hash.toString());
=======
            hash.append(UrlHelper.removeSessionId(feedItem.getRawId()));
            if (feedItem.getTitle() != null || feedItem.getUrl() != null || feedItem.getRawId() != null) {
                return StringHelper.sha1(hash.toString());
>>>>>>> 5e139d07

            } else {
                LOGGER.error("Could not generate custom item hash, all values are null or empty. Feed id {}",
                        feedItem.getFeedId());
                return null;
            }
        }
    };

    /**
     * <p>
     * Generate a hash for a {@link FeedItem} using the {@link #STRATEGY}.
     * </p>
     * 
     * @param feedItem The {@link FeedItem} for which to create the hash.
     * @return The hash for the {@link FeedItem}, or <code>null</code> if no hash could be calculated.
     */
    public final static String generateHash(FeedItem feedItem) {
        return STRATEGY.hash(feedItem);
    }

    //
    // Strategy method to be overridden.
    //

    /**
     * <p>
     * Calculate a hash for the specified {@link FeedItem}. The implementation needs to be <b>Thread-safe</b>!
     * </p>
     * 
     * @param feedItem The {@link FeedItem} for which to create the hash.
     * @return The hash for the {@link FeedItem}, or <code>null</code> if no hash could be calculated.
     */
    public abstract String hash(FeedItem feedItem);

}<|MERGE_RESOLUTION|>--- conflicted
+++ resolved
@@ -27,20 +27,9 @@
             StringBuilder hash = new StringBuilder();
             hash.append(feedItem.getTitle());
             hash.append(UrlHelper.removeSessionId(feedItem.getUrl()));
-<<<<<<< HEAD
             hash.append(UrlHelper.removeSessionId(feedItem.getIdentifier()));
-            // if (getFeed().getActivityPattern() != FeedClassifier.CLASS_UNKNOWN
-            // && getFeed().getActivityPattern() != FeedClassifier.CLASS_ON_THE_FLY) {
-            // hash.append(getPublished().toString());
-            // }
             if (feedItem.getTitle() != null || feedItem.getUrl() != null || feedItem.getIdentifier() != null) {
-                newHash = StringHelper.sha1(hash.toString());
-=======
-            hash.append(UrlHelper.removeSessionId(feedItem.getRawId()));
-            if (feedItem.getTitle() != null || feedItem.getUrl() != null || feedItem.getRawId() != null) {
                 return StringHelper.sha1(hash.toString());
->>>>>>> 5e139d07
-
             } else {
                 LOGGER.error("Could not generate custom item hash, all values are null or empty. Feed id {}",
                         feedItem.getFeedId());
