package ws.palladian.retrieval;

import java.io.ByteArrayOutputStream;
import java.io.IOException;
import java.io.InputStream;
import java.io.UnsupportedEncodingException;
import java.security.KeyManagementException;
import java.security.NoSuchAlgorithmException;
import java.util.ArrayList;
import java.util.Collections;
import java.util.HashMap;
import java.util.List;
import java.util.Map;
import java.util.Map.Entry;
import java.util.Set;
import java.util.concurrent.TimeUnit;

import javax.net.ssl.SSLContext;

import org.apache.commons.codec.binary.Base64;
import org.apache.commons.lang3.StringUtils;
import org.apache.commons.lang3.Validate;
import org.apache.http.Header;
import org.apache.http.HttpConnection;
import org.apache.http.HttpConnectionMetrics;
import org.apache.http.HttpEntity;
import org.apache.http.HttpHost;
import org.apache.http.HttpResponse;
import org.apache.http.HttpResponseInterceptor;
import org.apache.http.NameValuePair;
import org.apache.http.auth.AuthScope;
import org.apache.http.auth.Credentials;
import org.apache.http.auth.UsernamePasswordCredentials;
import org.apache.http.client.ClientProtocolException;
import org.apache.http.client.HttpRequestRetryHandler;
import org.apache.http.client.entity.UrlEncodedFormEntity;
import org.apache.http.client.methods.HttpGet;
import org.apache.http.client.methods.HttpHead;
import org.apache.http.client.methods.HttpPost;
import org.apache.http.client.methods.HttpUriRequest;
import org.apache.http.client.params.ClientPNames;
import org.apache.http.client.params.CookiePolicy;
import org.apache.http.conn.params.ConnRoutePNames;
import org.apache.http.conn.scheme.Scheme;
import org.apache.http.conn.ssl.SSLSocketFactory;
import org.apache.http.impl.client.AbstractHttpClient;
import org.apache.http.impl.client.BasicCookieStore;
import org.apache.http.impl.client.DecompressingHttpClient;
import org.apache.http.impl.client.DefaultHttpClient;
import org.apache.http.impl.client.DefaultHttpRequestRetryHandler;
import org.apache.http.impl.conn.PoolingClientConnectionManager;
import org.apache.http.message.BasicNameValuePair;
import org.apache.http.params.BasicHttpParams;
import org.apache.http.params.HttpConnectionParams;
import org.apache.http.params.HttpParams;
import org.apache.http.params.HttpProtocolParams;
import org.apache.http.params.SyncBasicHttpParams;
import org.apache.http.protocol.BasicHttpContext;
import org.apache.http.protocol.ExecutionContext;
import org.apache.http.protocol.HttpContext;
import org.slf4j.Logger;
import org.slf4j.LoggerFactory;

import ws.palladian.helper.UrlHelper;
import ws.palladian.helper.collection.CollectionHelper;
import ws.palladian.helper.constants.SizeUnit;
import ws.palladian.helper.io.FileHelper;
import ws.palladian.retrieval.helper.HttpHelper;

/**
 * <p>
 * The {@link HttpRetriever} performs all HTTP specific operations within Palladian. This includes HTTP requests like
 * GET, POST, and HEAD. Results for these requests are supplied as instances of {@link HttpResult}. Further more, this
 * class provides the possibility to save the results from HTTP requests as files for archival purposes. This class is
 * heavily based upon Apache HttpComponents, which provide a much more reliable HTTP implementation than the original
 * <code>java.net.*</code> components. Connections are pooled by a static, shared connection pool. The corresponding
 * settings for the pooling are {@link #setNumConnections(int)} and {@link #setNumConnectionsPerRoute(int)}.
 * </p>
 * 
 * <p>
 * <b>Important:</b> For obtaining instances of this class, it is strongly recommended to make use of the
 * {@link HttpRetrieverFactory}. The factory can be customized for specific usage scenarios, e.g. when the created
 * {@link HttpRetriever} instances need to be pre-configured with specific proxy settings.
 * </p>
 * 
 * @see <a href="http://hc.apache.org/">Apache HttpComponents</a>
 * @author Philipp Katz
 * @author David Urbansky
 */
public class HttpRetriever {

    /** The logger for this class. */
    private static final Logger LOGGER = LoggerFactory.getLogger(HttpRetriever.class);

    // ///////////// constants with default configuration ////////

    /** The user agent string that is used by the crawler. */
    public static final String USER_AGENT = "Mozilla/5.0 (Windows NT 6.1; WOW64) AppleWebKit/536.5 (KHTML, like Gecko) Chrome/19.0.1084.56 Safari/536.5";

    /** The user agent used when resolving redirects. */
    private static final String REDIRECT_USER_AGENT = "Mozilla/5.0 (compatible; Googlebot/2.1; +http://www.google.com/bot.html)";

    /** The default timeout for a connection to be established, in milliseconds. */
    public static final int DEFAULT_CONNECTION_TIMEOUT = (int) TimeUnit.SECONDS.toMillis(10);

    /** The default timeout for a connection to be established when checking for redirects, in milliseconds. */
    public static final int DEFAULT_CONNECTION_TIMEOUT_REDIRECTS = (int) TimeUnit.SECONDS.toMillis(1);

    /** The default timeout which specifies the maximum interval for new packets to wait, in milliseconds. */
    public static final int DEFAULT_SOCKET_TIMEOUT = (int) TimeUnit.SECONDS.toMillis(180);

    /** The maximum number of redirected URLs to check. */
    public static final int MAX_REDIRECTS = 10;

    /**
     * The default timeout which specifies the maximum interval for new packets to wait when checking for redirects, in
     * milliseconds.
     */
    public static final int DEFAULT_SOCKET_TIMEOUT_REDIRECTS = (int) TimeUnit.SECONDS.toMillis(1);

    /** The default number of retries when downloading fails. */
    public static final int DEFAULT_NUM_RETRIES = 1;

    /** The default number of connections in the connection pool. */
    public static final int DEFAULT_NUM_CONNECTIONS = 100;

    /** The default number of connections per route. */
    public static final int DEFAULT_NUM_CONNECTIONS_PER_ROUTE = 10;

    // ///////////// Apache HttpComponents ////////

    /** Connection manager from Apache HttpComponents; thread safe and responsible for connection pooling. */
    private static final PoolingClientConnectionManager CONNECTION_MANAGER = new PoolingClientConnectionManager();

    /** Various parameters for the Apache HttpClient. */
    private final HttpParams httpParams = new SyncBasicHttpParams();

    /** Identifier for Connection Metrics; see comment in constructor. */
    private static final String CONTEXT_METRICS_ID = "CONTEXT_METRICS_ID";

    // ///////////// Settings ////////

    /** The maximum file size in bytes to download. -1 means no limit. */
    private long maxFileSize = -1;

    /** Total number of bytes downloaded by all HttpRetriever instances. */
    private static long sessionDownloadedBytes = 0;

    /** The timeout for connections when checking for redirects. */
    private int connectionTimeoutRedirects = DEFAULT_CONNECTION_TIMEOUT_REDIRECTS;

    /** The socket timeout when checking for redirects. */
    private int socketTimeoutRedirects = DEFAULT_SOCKET_TIMEOUT_REDIRECTS;

    /** Number of retries for one request, if error occurs. */
    private int numRetries = DEFAULT_NUM_RETRIES;

    /** Username for authentication, or <code>null</code> if no authentication necessary. */
    private String username;

    /** Password for authentication, or <code>null</code> if no authentication necessary. */
    private String password;

    /** A map for cookie store. **/
    private Map<String, String> cookieStore = new HashMap<String, String>();

    // ///////////// Misc. ////////

    /** Hook for http* methods. */
    private ProxyProvider proxyProvider = ProxyProvider.DEFAULT;

    /** Any of these status codes will cause a removal of the used proxy. */
    private Set<Integer> proxyRemoveStatusCodes = CollectionHelper.newHashSet();

    /** Take a look at the http result and decide what to do with the proxy that was used to retrieve it. */
    private ProxyRemoverCallback proxyRemoveCallback = null;

    private static final Scheme httpsScheme;

    // ////////////////////////////////////////////////////////////////
    // constructor
    // ////////////////////////////////////////////////////////////////

    static {
        setNumConnections(DEFAULT_NUM_CONNECTIONS);
        setNumConnectionsPerRoute(DEFAULT_NUM_CONNECTIONS_PER_ROUTE);
        try {
            SSLContext sslContext = SSLContext.getInstance("TLS");
            sslContext.init(null, null, null);
            SSLSocketFactory sf = new SSLSocketFactory(sslContext, SSLSocketFactory.ALLOW_ALL_HOSTNAME_VERIFIER);
            httpsScheme = new Scheme("https", 443, sf);
        } catch (NoSuchAlgorithmException e) {
            throw new IllegalStateException(e);
        } catch (KeyManagementException e) {
            throw new IllegalStateException(e);
        }
    }

    /**
     * <p>
     * Creates a new HTTP retriever using default values for the parameters:
     * </p>
     * <table>
     * <tr>
     * <td>connection timeout</td>
     * <td>10 seconds</td>
     * </tr>
     * <tr>
     * <td>socket timeout</td>
     * <td>180 seconds</td>
     * </tr>
     * <tr>
     * <td>retries</td>
     * <td>0</td>
     * </tr>
     * </table>
     * </p>
     **/
    // TODO visibility should be set to protected, as instances are created by the factory
    public HttpRetriever() {
        setConnectionTimeout(DEFAULT_CONNECTION_TIMEOUT);
        setSocketTimeout(DEFAULT_SOCKET_TIMEOUT);
        setNumRetries(DEFAULT_NUM_RETRIES);
        setUserAgent(USER_AGENT);
        // https://bitbucket.org/palladian/palladian/issue/286/possibility-to-accept-cookies-in
        // httpParams.setParameter(ClientPNames.COOKIE_POLICY, CookiePolicy.IGNORE_COOKIES);
        httpParams.setParameter(ClientPNames.COOKIE_POLICY, CookiePolicy.BEST_MATCH);
    }

    /**
     * <p>
     * Add a cookie to the header.
     * </p>
     * 
     * @param key The name of the cookie.
     * @param value The value of the cookie.
     * 
     */
    public void addCookie(String key, String value) {
        cookieStore.put(key, value);
    }

    // ////////////////////////////////////////////////////////////////
    // HTTP methods
    // ////////////////////////////////////////////////////////////////

    /**
     * <p>
     * Performs an HTTP GET operation.
     * </p>
     * 
     * @param url the URL for the GET, not <code>null</code> or empty.
     * @return response for the GET.
     * @throws HttpException in case the GET fails, or the supplied URL is not valid.
     */
    public HttpResult httpGet(String url) throws HttpException {
        return httpGet(url, Collections.<String, String> emptyMap());
    }

    /**
     * <p>
     * Performs an HTTP GET operation.
     * </p>
     * 
     * @param url the URL for the GET, not <code>null</code> or empty.
     * @param headers map with key-value pairs of request headers.
     * @return response for the GET.
     * @throws HttpException in case the GET fails, or the supplied URL is not valid.
     * @deprecated Use {@link #execute(HttpRequest)} instead.
     */
    @Deprecated
    public HttpResult httpGet(String url, Map<String, String> headers) throws HttpException {
        Validate.notEmpty(url, "url must not be empty");

        HttpGet get;
        try {
            get = new HttpGet(url);
        } catch (IllegalArgumentException e) {
            throw new HttpException("invalid URL: " + url, e);
        }

        if (headers != null) {
            for (Entry<String, String> header : headers.entrySet()) {
                get.setHeader(header.getKey(), header.getValue());
            }
        }

        return execute(url, get);
    }

    /**
     * <p>
     * Performs an HTTP HEAD operation.
     * </p>
     * 
     * @param url the URL for the HEAD, not <code>null</code> or empty.
     * @return response for the HEAD.
     * @throws HttpException in case the HEAD fails, or the supplied URL is not valid.
     */
    public HttpResult httpHead(String url) throws HttpException {
        Validate.notEmpty(url, "url must not be empty");

        HttpHead head;
        try {
            head = new HttpHead(url);
        } catch (Exception e) {
            throw new HttpException("invalid URL: " + url, e);
        }
        return execute(url, head);
    }

    /**
     * <p>
     * Performs an HTTP POST operation with the specified name-value pairs as content.
     * </p>
     * 
     * @param url the URL for the POST, not <code>null</code> or empty.
     * @param content name-value pairs for the POST.
     * @return response for the POST.
     * @throws HttpException in case the POST fails, or the supplied URL is not valid.
     * @deprecated Use {@link #execute(HttpRequest)} instead.
     */
    @Deprecated
    public HttpResult httpPost(String url, Map<String, String> content) throws HttpException {
        return httpPost(url, Collections.<String, String> emptyMap(), content);
    }

    /**
     * <p>
     * Performs an HTTP POST operation with the specified name-value pairs as content.
     * </p>
     * 
     * @param url the URL for the POST, not <code>null</code> or empty.
     * @param headers map with key-value pairs of request headers.
     * @param content name-value pairs for the POST.
     * @return response for the POST.
     * @throws HttpException in case the POST fails, or the supplied URL is not valid.
     * @deprecated Use {@link #execute(HttpRequest)} instead.
     */
    @Deprecated
    public HttpResult httpPost(String url, Map<String, String> headers, Map<String, String> content)
            throws HttpException {
        Validate.notEmpty(url, "url must not be empty");

        HttpPost post;
        try {
            post = new HttpPost(url);
        } catch (Exception e) {
            throw new HttpException("invalid URL: " + url, e);
        }

        // HTTP headers
        if (headers != null) {
            for (Entry<String, String> header : headers.entrySet()) {
                post.setHeader(header.getKey(), header.getValue());
            }
        }

        // content name-value pairs
        List<NameValuePair> nameValuePairs = new ArrayList<NameValuePair>();
        for (Entry<String, String> param : content.entrySet()) {
            nameValuePairs.add(new BasicNameValuePair(param.getKey(), param.getValue()));
        }
        try {
            post.setEntity(new UrlEncodedFormEntity(nameValuePairs));
        } catch (UnsupportedEncodingException e) {
            throw new IllegalStateException("Unexpected UnsupportedEncodingException");
        }

        return execute(url, post);
    }

    public HttpResult execute(HttpRequest request) throws HttpException {
        Validate.notNull(request, "request must not be null");

        HttpUriRequest httpRequest;
        String url;
        switch (request.getMethod()) {
            case GET:
                url = createUrl(request);
                httpRequest = new HttpGet(url);
                break;
            case POST:
<<<<<<< HEAD
                url = request.getUrl();
                HttpPost httpPost = new HttpPost(url);
                List<NameValuePair> postParams = CollectionHelper.newArrayList();
                for (Entry<String, String> param : request.getParameters().entrySet()) {
                    postParams.add(new BasicNameValuePair(param.getKey(), param.getValue()));
                }
//                try {
                    httpPost.setEntity(new UrlEncodedFormEntity(postParams,request.getCharset()));
//                } catch (UnsupportedEncodingException e) {
//                    throw new IllegalStateException(e);
//                }
=======
                HttpPost httpPost = new HttpPost(request.getUrl());
                HttpEntity entity;

                if(request.getHttpEntity() != null){
                    entity = request.getHttpEntity();
                }else{
                    List<NameValuePair> postParams = CollectionHelper.newArrayList();
                    for (Entry<String, String> param : request.getParameters().entrySet()) {
                        postParams.add(new BasicNameValuePair(param.getKey(), param.getValue()));
                    }
                    try {
                        entity = new UrlEncodedFormEntity(postParams);
                    } catch (UnsupportedEncodingException e) {
                        throw new IllegalStateException(e);
                    }
                }

                httpPost.setEntity(entity);

>>>>>>> faee369f
                httpRequest = httpPost;
                break;
            case HEAD:
                url = createUrl(request);
                httpRequest = new HttpHead(url);
                break;
            default:
                throw new IllegalArgumentException("Unimplemented method: " + request.getMethod());
        }

        for (Entry<String, String> header : request.getHeaders().entrySet()) {
            httpRequest.setHeader(header.getKey(), header.getValue());
        }

        return execute(url, httpRequest);
    }

    // ////////////////////////////////////////////////////////////////
    // internal functionality
    // ////////////////////////////////////////////////////////////////

    private AbstractHttpClient createHttpClient() {

        // initialize the HttpClient
        DefaultHttpClient backend = new DefaultHttpClient(CONNECTION_MANAGER, httpParams);

        HttpRequestRetryHandler retryHandler = new DefaultHttpRequestRetryHandler(numRetries, false);
        backend.setHttpRequestRetryHandler(retryHandler);

        /*
         * fix #261 to get connection metrics for head requests, see also discussion at
         * http://old.nabble.com/ConnectionShutdownException-when-trying-to-get-metrics-after-HEAD-request-td31358878.html
         * start code taken from apache, licensed as http://www.apache.org/licenses/LICENSE-2.0
         * http://svn.apache.org/viewvc/jakarta/jmeter/trunk/src/protocol/http/org/apache/jmeter/protocol/http/sampler/
         * HTTPHC4Impl.java?annotate=1090914&pathrev=1090914
         */
        HttpResponseInterceptor metricsSaver = new HttpResponseInterceptor() {
            @Override
            public void process(HttpResponse response, HttpContext context) throws HttpException, IOException {
                HttpConnection conn = (HttpConnection)context.getAttribute(ExecutionContext.HTTP_CONNECTION);
                HttpConnectionMetrics metrics = conn.getMetrics();
                context.setAttribute(CONTEXT_METRICS_ID, metrics);
            }
        };

        backend.addResponseInterceptor(metricsSaver);
        // end edit

        // set the credentials, if they were provided
        if (StringUtils.isNotEmpty(username)) {
            Credentials credentials = new UsernamePasswordCredentials(username, password);
            backend.getCredentialsProvider().setCredentials(AuthScope.ANY, credentials);
        }

        backend.getConnectionManager().getSchemeRegistry().register(httpsScheme);
        
        // set the cookie store; this is scoped on *one* request and discarded after that;
        // see https://bitbucket.org/palladian/palladian/issue/286/possibility-to-accept-cookies-in
        // "one request" actually means, that we have a e.g. a GET and receive several redirects,
        // where cookies previously set cookies are necessary; this is not a typical case, 
        // and if we should encounter any issues by this change, remove this code (and the modification 
        // in the constructor) again.
        backend.setCookieStore(new BasicCookieStore());

        return backend;

    }

    private String createUrl(HttpRequest httpRequest) {
        StringBuilder url = new StringBuilder();
        url.append(httpRequest.getUrl());
        boolean first = true;
        for (Entry<String, String> parameter : httpRequest.getParameters().entrySet()) {
            if (first) {
                first = false;
                url.append('?');
            } else {
                url.append('&');
            }
            url.append(UrlHelper.encodeParameter(parameter.getKey()));
            url.append("=");
            url.append(UrlHelper.encodeParameter(parameter.getValue()));
        }
        return url.toString();
    }

    /**
     * <p>
     * Converts the Header type from Apache to a more generic Map.
     * </p>
     * 
     * @param headers
     * @return
     */
    private static Map<String, List<String>> convertHeaders(Header[] headers) {
        Map<String, List<String>> result = new HashMap<String, List<String>>();
        for (Header header : headers) {
            List<String> list = result.get(header.getName());
            if (list == null) {
                list = new ArrayList<String>();
                result.put(header.getName(), list);
            }
            list.add(header.getValue());
        }
        return result;
    }

    /**
     * <p>
     * Internal method for executing the specified request; content of the result is read and buffered completely, up to
     * the specified limit in maxFileSize.
     * </p>
     * 
     * @param url
     * @param request
     * @return
     * @throws HttpException
     */
    private HttpResult execute(String url, HttpUriRequest request) throws HttpException {
        HttpResult result;
        InputStream in = null;

        AbstractHttpClient backend = createHttpClient();

        Proxy proxyUsed = setProxy(url, request, backend);

        try {

            HttpContext context = new BasicHttpContext();
            StringBuilder cookieText = new StringBuilder();
            for (Entry<String, String> cookie : cookieStore.entrySet()) {
                cookieText.append(cookie.getKey()).append("=").append(cookie.getValue()).append(";");
            }
            if (!cookieStore.isEmpty()) {
                request.addHeader("Cookie", cookieText.toString());
            }

            DecompressingHttpClient client = new DecompressingHttpClient(backend);
            HttpResponse response = client.execute(request, context);
            HttpConnectionMetrics metrics = (HttpConnectionMetrics)context.getAttribute(CONTEXT_METRICS_ID);

            HttpEntity entity = response.getEntity();
            byte[] entityContent;

            if (entity != null) {

                in = entity.getContent();

                // read the payload, stop if a download size limitation has been set
                ByteArrayOutputStream out = new ByteArrayOutputStream();
                byte[] buffer = new byte[1024];
                int length;
                while ((length = in.read(buffer, 0, buffer.length)) != -1) {
                    out.write(buffer, 0, length);
                    if (maxFileSize != -1 && out.size() > maxFileSize) {
                        LOGGER.debug("Cancel transfer of {}, as max. file size limit of {} bytes was reached", url,
                                maxFileSize);
                        break;
                    }
                }

                entityContent = out.toByteArray();

            } else {
                entityContent = new byte[0];
            }

            int statusCode = response.getStatusLine().getStatusCode();
            long receivedBytes = metrics.getReceivedBytesCount();
            metrics.reset();
            Map<String, List<String>> headers = convertHeaders(response.getAllHeaders());
            result = new HttpResult(url, entityContent, headers, statusCode, receivedBytes);

            addDownload(receivedBytes);

            if (proxyRemoveStatusCodes.contains(statusCode)
                    || proxyRemoveCallback != null && proxyRemoveCallback.shouldRemove(result)) {
                proxyProvider.removeProxy(proxyUsed, statusCode);
                throw new HttpException("invalid result, remove proxy: " + proxyUsed + ", URL: " + url);
            } else {
                proxyProvider.promoteProxy(proxyUsed);
            }

        } catch (IllegalStateException e) {
            proxyProvider.removeProxy(proxyUsed, e);
            throw new HttpException("Exception " + e + " for URL \"" + url + "\": " + e.getMessage(), e);
        } catch (IOException e) {
            proxyProvider.removeProxy(proxyUsed, e);
            throw new HttpException("Exception " + e + " for URL \"" + url + "\": " + e.getMessage(), e);
        } finally {
            FileHelper.close(in);
            request.abort();
        }

        return result;
    }

    private Proxy setProxy(String url, HttpUriRequest request, AbstractHttpClient backend) throws HttpException {
        Proxy proxy = proxyProvider.getProxy(url);
        if (proxy == null) {
            return null;
        }
        HttpHost proxyHost = new HttpHost(proxy.getAddress(), proxy.getPort());
        backend.getParams().setParameter(ConnRoutePNames.DEFAULT_PROXY, proxyHost);

        // set proxy authentication if available
        if (StringUtils.isNotEmpty(proxy.getUsername())) {
            Credentials credentials = new UsernamePasswordCredentials(proxy.getUsername(), proxy.getPassword());
            AuthScope scope = new AuthScope(proxy.getAddress(), proxy.getPort(), AuthScope.ANY_REALM);
            backend.getCredentialsProvider().setCredentials(scope, credentials);

            String usernamePassword = proxy.getUsername() + ":" + proxy.getPassword();
            String encoded = new String(Base64.encodeBase64(new String(usernamePassword).getBytes()));
            request.setHeader("Proxy-Authorization", "Basic " + encoded);
        }

        return proxy;
    }

    /**
     * <p>
     * Get the redirect URLs for the specified URL (redirects are indicated by a HTTP response code 3xx, and the
     * redirected URL supplied in a header field <code>location</code>). If there are multiple redirects, all of them
     * are collected and returned, and the last element in the list represents the final target URL (e.g.
     * <code>URL1</code> -> <code>URL2</code> -> <code>URL3</code> would return a list <code>[URL2, URL3]</code>).
     * </p>
     * 
     * @param url The URL for which to retrieve the redirects, not <code>null</code> or empty.
     * @return A list containing the redirect chain, whereas the last element in the list represents the final target,
     *         or an empty list if the provided URL is not redirected, never <code>null</code>.
     * @throws HttpException In case of general HTTP errors, when an invalid URL is supplied, when a redirect loop is
     *             detected (e.g. <code>URL1</code> -> <code>URL2</code> -> <code>URL1</code>), or when a redirect
     *             status is returned, but no <code>location</code> field is provided.
     */
    public List<String> getRedirectUrls(String url) throws HttpException {
        Validate.notEmpty(url, "url must not be empty");

        List<String> ret = new ArrayList<String>();

        // set a bot user agent here; else wise we get no redirects on some shortening services, like t.co
        // see: https://dev.twitter.com/docs/tco-redirection-behavior
        HttpParams params = new BasicHttpParams();
        params.setParameter(ClientPNames.HANDLE_REDIRECTS, false);
        HttpProtocolParams.setUserAgent(httpParams, REDIRECT_USER_AGENT);

        HttpConnectionParams.setSoTimeout(params, socketTimeoutRedirects);
        HttpConnectionParams.setConnectionTimeout(params, connectionTimeoutRedirects);

        DefaultHttpClient backend = new DefaultHttpClient(CONNECTION_MANAGER, params);
        DecompressingHttpClient client = new DecompressingHttpClient(backend);

        for (;;) {
            HttpHead headRequest;
            Proxy proxy = null;
            try {
                headRequest = new HttpHead(url);
                proxy = setProxy(url, headRequest, backend);
            } catch (IllegalArgumentException e) {
                throw new HttpException("Invalid URL: \"" + url + "\"");
            }
            try {
                HttpResponse response = client.execute(headRequest);
                int statusCode = response.getStatusLine().getStatusCode();
                LOGGER.debug("Result {} for {}", statusCode, url);
                if (statusCode >= 300 && statusCode < 400) {
                    Header[] locationHeaders = response.getHeaders("location");
                    if (locationHeaders.length == 0) {
                        throw new HttpException("Got HTTP status code " + statusCode
                                + ", but no \"location\" field was provided.");
                    } else {
                        url = locationHeaders[0].getValue();
                        if (ret.contains(url)) {
                            throw new HttpException("Detected redirect loop for \"" + url
                                    + "\". URLs collected so far: " + StringUtils.join(ret, ","));
                        }

                        if (!url.startsWith("http")) {
                            break;
                        }

                        ret.add(url);

                        // avoid endless redirects
                        if (ret.size() > MAX_REDIRECTS) {
                            throw new HttpException("probably endless redirects for initial URL: " + url);
                        }
                    }
                } else {
                    break; // done.
                }
                proxyProvider.promoteProxy(proxy);
            } catch (ClientProtocolException e) {
                throw new HttpException("Exception " + e + " for URL \"" + url + "\": " + e.getMessage(), e);
            } catch (IOException e) {
                proxyProvider.removeProxy(proxy);
                throw new HttpException("Exception " + e + " for URL \"" + url + "\": " + e.getMessage(), e);
            } finally {
                headRequest.abort();
            }

        }
        // client.getConnectionManager().shutdown();
        return ret;
    }

    // ////////////////////////////////////////////////////////////////
    // methods for downloading files
    // ////////////////////////////////////////////////////////////////

    /**
     * <p>
     * Download the content from a given URL and save it to a specified path. Can be used to download binary files.
     * </p>
     * 
     * @param url the URL to download from.
     * @param filePath the path where the downloaded contents should be saved to.
     * @return <tt>true</tt> if everything worked properly, <tt>false</tt> otherwise.
     */
    @Deprecated
    public boolean downloadAndSave(String url, String filePath) {
        return downloadAndSave(url, filePath, Collections.<String, String> emptyMap(), false);
    }

    /**
     * <p>
     * Download the content from a given URL and save it to a specified path. Can be used to download binary files.
     * </p>
     * 
     * @param url the URL to download from.
     * @param filePath the path where the downloaded contents should be saved to.
     * @param includeHttpResponseHeaders whether to prepend the received HTTP headers for the request to the saved
     *            content.
     * @return <tt>true</tt> if everything worked properly, <tt>false</tt> otherwise.
     */
    @Deprecated
    public boolean downloadAndSave(String url, String filePath, boolean includeHttpResponseHeaders) {
        return downloadAndSave(url, filePath, Collections.<String, String> emptyMap(), includeHttpResponseHeaders);
    }

    /**
     * <p>
     * Download the content from a given URL and save it to a specified path. Can be used to download binary files.
     * </p>
     * 
     * @param url the URL to download from.
     * @param filePath the path where the downloaded contents should be saved to; if file name ends with ".gz", the file
     *            is compressed automatically.
     * @param requestHeaders The headers to include in the request.
     * @param includeHttpResponseHeaders whether to prepend the received HTTP headers for the request to the saved
     *            content.
     * @return <tt>true</tt> if everything worked properly, <tt>false</tt> otherwise.
     */
    @Deprecated
    public boolean downloadAndSave(String url, String filePath, Map<String, String> requestHeaders,
            boolean includeHttpResponseHeaders) {

        boolean result = false;
        try {
            HttpResult httpResult = httpGet(url, requestHeaders);
            if (httpResult.getStatusCode() != 200) {
                throw new HttpException("status code != 200 for " + url);
            }
            result = HttpHelper.saveToFile(httpResult, filePath, includeHttpResponseHeaders);
        } catch (HttpException e) {
            LOGGER.error("Error while downloading {}", url, e);
        }

        return result;
    }

    // ////////////////////////////////////////////////////////////////
    // Configuration options
    // ////////////////////////////////////////////////////////////////

    public void setConnectionTimeout(int connectionTimeout) {
        HttpConnectionParams.setConnectionTimeout(httpParams, connectionTimeout);
    }

    /**
     * <p>
     * Resets this {@link HttpRetriever}'s socket timeout time overwriting the old value. The default value for this
     * attribute after initialization is {@value #DEFAULT_SOCKET_TIMEOUT}.
     * </p>
     * 
     * @param socketTimeout timeout The new socket timeout time in milliseconds
     */
    public void setSocketTimeout(int socketTimeout) {
        HttpConnectionParams.setSoTimeout(httpParams, socketTimeout);
    }

    public void setNumRetries(int numRetries) {
        this.numRetries = numRetries;
    }

    public static void setNumConnections(int numConnections) {
        CONNECTION_MANAGER.setMaxTotal(numConnections);
    }

    public static void setNumConnectionsPerRoute(int numConnectionsPerRoute) {
        CONNECTION_MANAGER.setDefaultMaxPerRoute(numConnectionsPerRoute);
    }

    public void setUserAgent(String userAgent) {
        HttpProtocolParams.setUserAgent(httpParams, userAgent);
    }

    /**
     * <p>
     * Set the maximum number of bytes to download per request.
     * </p>
     * 
     * @param maxFileSize The maximum number of bytes to download per request.
     */
    public void setMaxFileSize(long maxFileSize) {
        this.maxFileSize = maxFileSize;
    }

    /**
     * <p>
     * Set credentials for all requests performed by this {@link HttpRetriever}. <b>Attention</b>: When requesting from
     * multiple sources, take care of not to sent credentials to the wrong source. Either set credentials to
     * <code>null</code> when finished with a specific source, or create multiple instances of {@link HttpRetriever} for
     * every source.
     * </p>
     * 
     * @param username The username for HTTP authentication, or <code>null</code>.
     * @param password The password for HTTP authentication, or <code>null</code>.
     */
    public void setCredentials(String username, String password) {
        this.username = username;
        this.password = password;
    }

    // ////////////////////////////////////////////////////////////////
    // Traffic count and statistics
    // ////////////////////////////////////////////////////////////////

    /**
     * <p>
     * To be called after downloading data from the web.
     * </p>
     * 
     * @param size the size in bytes that should be added to the download counters.
     */
    private synchronized void addDownload(long size) {
        sessionDownloadedBytes += size;
    }

    public static long getTraffic(SizeUnit unit) {
        return unit.convert(sessionDownloadedBytes, SizeUnit.BYTES);
    }

    public static void resetTraffic() {
        sessionDownloadedBytes = 0;
    }

    public void setProxyProvider(ProxyProvider proxyProvider) {
        this.proxyProvider = proxyProvider;
    }

    public ProxyProvider getProxyProvider() {
        return proxyProvider;
    }

    public void setConnectionTimeoutRedirects(int connectionTimeoutRedirects) {
        this.connectionTimeoutRedirects = connectionTimeoutRedirects;
    }

    public void setSocketTimeoutRedirects(int socketTimeoutRedirects) {
        this.socketTimeoutRedirects = socketTimeoutRedirects;
    }

    public Set<Integer> getProxyRemoveStatusCodes() {
        return proxyRemoveStatusCodes;
    }

    public void setProxyRemoveStatusCodes(Set<Integer> proxyRemoveStatusCodes) {
        this.proxyRemoveStatusCodes = proxyRemoveStatusCodes;
    }

    public ProxyRemoverCallback getProxyRemoveCallback() {
        return proxyRemoveCallback;
    }

    public void setProxyRemoveCallback(ProxyRemoverCallback proxyRemoveCallback) {
        this.proxyRemoveCallback = proxyRemoveCallback;
    }

}<|MERGE_RESOLUTION|>--- conflicted
+++ resolved
@@ -381,20 +381,8 @@
                 httpRequest = new HttpGet(url);
                 break;
             case POST:
-<<<<<<< HEAD
                 url = request.getUrl();
                 HttpPost httpPost = new HttpPost(url);
-                List<NameValuePair> postParams = CollectionHelper.newArrayList();
-                for (Entry<String, String> param : request.getParameters().entrySet()) {
-                    postParams.add(new BasicNameValuePair(param.getKey(), param.getValue()));
-                }
-//                try {
-                    httpPost.setEntity(new UrlEncodedFormEntity(postParams,request.getCharset()));
-//                } catch (UnsupportedEncodingException e) {
-//                    throw new IllegalStateException(e);
-//                }
-=======
-                HttpPost httpPost = new HttpPost(request.getUrl());
                 HttpEntity entity;
 
                 if(request.getHttpEntity() != null){
@@ -404,16 +392,14 @@
                     for (Entry<String, String> param : request.getParameters().entrySet()) {
                         postParams.add(new BasicNameValuePair(param.getKey(), param.getValue()));
                     }
-                    try {
-                        entity = new UrlEncodedFormEntity(postParams);
-                    } catch (UnsupportedEncodingException e) {
-                        throw new IllegalStateException(e);
-                    }
+//                    try {
+                        entity = new UrlEncodedFormEntity(postParams,request.getCharset());
+//                    } catch (UnsupportedEncodingException e) {
+//                        throw new IllegalStateException(e);
+//                    }
                 }
 
                 httpPost.setEntity(entity);
-
->>>>>>> faee369f
                 httpRequest = httpPost;
                 break;
             case HEAD:
