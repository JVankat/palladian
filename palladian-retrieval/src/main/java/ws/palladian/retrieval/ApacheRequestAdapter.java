--- conflicted
+++ resolved
@@ -22,23 +22,16 @@
         }
         HttpEntity entity = adapted.getEntity();
         if (entity != null) {
-            // setEntity(new InputStreamEntity(entity.getInputStream(), entity.length()));
-<<<<<<< HEAD
             ContentType contentType = null;
-            if (entity.getContentType() != null) {
-                contentType = ContentType.parse(entity.getContentType());
-            }
-=======
             String cleanContentType = entity.getContentType();
-            ContentType contentType = null;
             if (cleanContentType != null) {
                 String[] split = cleanContentType.split(";");
                 cleanContentType = split[0];
                 if (split.length > 1) {
-                    NameValuePair[] params = new NameValuePair[split.length-1];
+                    NameValuePair[] params = new NameValuePair[split.length - 1];
                     for (int i = 1; i < split.length; i++) {
                         String[] kv = split[i].split("=");
-                        params[i-1] = new BasicNameValuePair(kv[0], kv[1]);
+                        params[i - 1] = new BasicNameValuePair(kv[0], kv[1]);
                     }
                     contentType = ContentType.create(cleanContentType, params);
                 } else {
@@ -46,7 +39,6 @@
                 }
             }
 
->>>>>>> 06691d3f
             setEntity(new InputStreamEntity(entity.getInputStream(), entity.length(), contentType));
         }
     }
