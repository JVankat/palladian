package ws.palladian.retrieval.search.web;

import java.text.ParseException;
import java.text.SimpleDateFormat;
import java.util.Date;
import java.util.List;

import ws.palladian.helper.UrlHelper;
import ws.palladian.helper.collection.CollectionHelper;
import ws.palladian.helper.constants.Language;
import ws.palladian.helper.html.HtmlHelper;
import ws.palladian.helper.nlp.StringHelper;
import ws.palladian.retrieval.HttpException;
import ws.palladian.retrieval.HttpResult;
import ws.palladian.retrieval.helper.HttpHelper;
import ws.palladian.retrieval.parser.json.JsonArray;
import ws.palladian.retrieval.parser.json.JsonException;
import ws.palladian.retrieval.parser.json.JsonObject;
import ws.palladian.retrieval.search.SearcherException;

/**
 * <p>
 * Search for <a href="http://www.wikipedia.org">Wikipedia</a> articles with fulltext search.
 * </p>
 * 
 * @author Philipp Katz
 * @see <a href="http://www.mediawiki.org/wiki/API:Search">MediaWiki API:Search</a>
 * @see <a href="http://de.wikipedia.org/w/api.php">MediaWiki API</a>
 * @see <a href="http://stackoverflow.com/questions/964454/how-to-use-wikipedia-api-if-it-exists">How to use wikipedia
 *      api if it exists?</a>
 */
public final class WikipediaSearcher extends WebSearcher<WebResult> {

    /** The name of this searcher. */
    private static final String NAME = "Wikipedia";

    /** Pattern used for parsing the returned date strings. */
    private static final String DATE_PATTERN = "yyyy-MM-dd'T'HH:mm:ss'Z'";

    @Override
    public String getName() {
        return NAME;
    }

    @Override
    public List<WebResult> search(String query, int resultCount, Language language) throws SearcherException {

        List<WebResult> results = CollectionHelper.newArrayList();
        String baseUrl = getBaseUrl(language);

        // fetch in chunks of 50 items, this is maximum size
        for (int offset = 0; offset < resultCount; offset += 50) {

            JsonObject jsonResult = fetchJsonResponse(query, baseUrl, offset, 50);

            try {
                JsonArray searchResults = jsonResult.queryJsonArray("/query/search");

                if (searchResults.size() == 0) {
                    break; // no more results
                }

                for (Object result : searchResults) {
                    JsonObject resultItem = (JsonObject)result;
                    String title = resultItem.getString("title");
                    String snippet = HtmlHelper.stripHtmlTags(resultItem.getString("snippet"));
                    Date date = parseDate(resultItem.getString("timestamp"));
                    String url = getPageUrl(baseUrl, title);
                    results.add(new WebResult(url, title, snippet, date, NAME));

                    if (results.size() == resultCount) {
                        break;
                    }
                }

            } catch (Exception e) {
                throw new SearcherException("JSON parse error: " + e.getMessage(), e);
            }
        }

        return results;
    }

    private JsonObject fetchJsonResponse(String query, String baseUrl, int offset, int limit) throws SearcherException {
        String queryUrl = getQueryUrl(baseUrl, query, offset, limit);
        HttpResult httpResult;
        try {
            httpResult = retriever.httpGet(queryUrl);
        } catch (HttpException e) {
            throw new SearcherException("HTTP error while accessing \"" + queryUrl + "\": " + e.getMessage(), e);
        }
        String jsonString = HttpHelper.getStringContent(httpResult);
        try {
            return new JsonObject(jsonString);
        } catch (JsonException e) {
            throw new SearcherException("JSON parse error while parsing \"" + jsonString + "\": " + e.getMessage(), e);
        }
    }

    @Override
    public long getTotalResultCount(String query, Language language) throws SearcherException {
        String baseUrl = getBaseUrl(language);
<<<<<<< HEAD
        JSONObject jsonResult = fetchJsonResponse(query, baseUrl, 0, 1);
        try {
            JSONObject jsonQuery = jsonResult.getJSONObject("query");
            JSONObject jsonInfo = jsonQuery.getJSONObject("searchinfo");
            return jsonInfo.getLong("totalhits");
        } catch (JSONException e) {
            throw new SearcherException("JSON parse error: " + e.getMessage(), e);
=======
        JsonObject jsonResult = fetchJsonResponse(query, baseUrl, 0, 1);
        Integer count = jsonResult.queryInt("/query/searchinfo/totalhits");
        if (count == null) {
            throw new SearcherException("Error while getting the result count.");
>>>>>>> 49f907e4
        }
        return count;
    }

    private Date parseDate(String dateString) {
        if (dateString == null) {
            return null;
        }
        try {
            return new SimpleDateFormat(DATE_PATTERN).parse(dateString);
        } catch (ParseException e) {
            return null;
        }
    }

    private String getQueryUrl(String baseUrl, String query, int offset, int limit) {
        StringBuilder queryBuilder = new StringBuilder();
        queryBuilder.append(baseUrl);
        queryBuilder.append("/w/api.php");
        queryBuilder.append("?action=query");
        queryBuilder.append("&list=search");
        queryBuilder.append("&format=json");
        if (offset > 0) {
            queryBuilder.append("&sroffset=").append(offset);
        }
        queryBuilder.append("&srlimit=").append(limit);
        queryBuilder.append("&srsearch=").append(UrlHelper.encodeParameter(query));
        return queryBuilder.toString();
    }

    // build an article URL from an article title; unfortunately, I cannot find any rules from Wikipedia on how to
    // create a link from a article title. I implemented the rules described here:
    // http://stackoverflow.com/a/9354004/388827
    private String getPageUrl(String baseUrl, String pageTitle) {
        String pageUrl = StringHelper.upperCaseFirstLetter(pageTitle);
        pageUrl = pageUrl.replaceAll("\\s+$", "");
        pageUrl = pageUrl.replaceAll("\\s+", "_");
        return baseUrl + "/wiki/" + pageUrl;
    }

    private String getBaseUrl(Language language) {
        switch (language) {
            case GERMAN:
                return "http://de.wikipedia.org";
            default:
                return "http://en.wikipedia.org";
        }
    }

    public static void main(String[] args) throws SearcherException {
        WikipediaSearcher searcher = new WikipediaSearcher();
        List<WebResult> result = searcher.search("dresden", 500, Language.GERMAN);
        CollectionHelper.print(result);
        // System.out.println(searcher.getTotalResultCount("cat"));
    }

}<|MERGE_RESOLUTION|>--- conflicted
+++ resolved
@@ -100,20 +100,10 @@
     @Override
     public long getTotalResultCount(String query, Language language) throws SearcherException {
         String baseUrl = getBaseUrl(language);
-<<<<<<< HEAD
-        JSONObject jsonResult = fetchJsonResponse(query, baseUrl, 0, 1);
-        try {
-            JSONObject jsonQuery = jsonResult.getJSONObject("query");
-            JSONObject jsonInfo = jsonQuery.getJSONObject("searchinfo");
-            return jsonInfo.getLong("totalhits");
-        } catch (JSONException e) {
-            throw new SearcherException("JSON parse error: " + e.getMessage(), e);
-=======
         JsonObject jsonResult = fetchJsonResponse(query, baseUrl, 0, 1);
-        Integer count = jsonResult.queryInt("/query/searchinfo/totalhits");
+        Long count = jsonResult.queryLong("/query/searchinfo/totalhits");
         if (count == null) {
             throw new SearcherException("Error while getting the result count.");
->>>>>>> 49f907e4
         }
         return count;
     }
