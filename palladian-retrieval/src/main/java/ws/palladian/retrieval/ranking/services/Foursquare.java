package ws.palladian.retrieval.ranking.services;

import java.util.Arrays;
import java.util.HashMap;
import java.util.List;
import java.util.Map;

import org.apache.commons.configuration.Configuration;
import org.apache.commons.lang.Validate;
<<<<<<< HEAD
import org.slf4j.Logger;
import org.slf4j.LoggerFactory;
=======
>>>>>>> 61437c3f

import ws.palladian.helper.ConfigHolder;
import ws.palladian.retrieval.HttpResult;
import ws.palladian.retrieval.helper.JsonObjectWrapper;
import ws.palladian.retrieval.ranking.Ranking;
import ws.palladian.retrieval.ranking.RankingService;
import ws.palladian.retrieval.ranking.RankingServiceException;
import ws.palladian.retrieval.ranking.RankingType;

/**
 * <p>
 * RankingService implementation to find the number of checkins and likes for a location on foursquare.
 * </p>
 * 
 * @author David Urbansky
 */
public final class Foursquare extends BaseRankingService implements RankingService {

<<<<<<< HEAD
    /** The class logger. */
    private static final Logger LOGGER = LoggerFactory.getLogger(Foursquare.class);

=======
>>>>>>> 61437c3f
    /** {@link Configuration} key for the client id. */
    public static final String CONFIG_CLIENT_ID = "api.foursquare.clientId";

    /** {@link Configuration} key for the client secret. */
    public static final String CONFIG_CLIENT_SECRET = "api.foursquare.clientSecret";

    /** The id of this service. */
    private static final String SERVICE_ID = "foursquare";

    /** The ranking value types of this service **/
    public static final RankingType FOURSQUARE_CHECKINS = new RankingType("checkins", "Foursquare Checkins",
            "The number of foursquare checkins of the location.");
    
    public static final RankingType FOURSQUARE_LIKES = new RankingType("likes", "Foursquare Likes",
            "The number of foursquare likes of the location.");

    /** All available ranking types by {@link Foursquare}. */
    private static final List<RankingType> RANKING_TYPES = Arrays.asList(FOURSQUARE_CHECKINS, FOURSQUARE_LIKES);

    private final String clientId;
    private final String clientSecret;

    /**
     * <p>
     * Create a new {@link MajesticSeo} ranking service.
     * </p>
     * 
     * @param configuration The configuration which must provide an API key (<tt>api.majestic.key</tt>) for accessing
     *            the
     *            service.
     */
    public Foursquare(Configuration configuration) {
        this(configuration.getString(CONFIG_CLIENT_ID), configuration.getString(CONFIG_CLIENT_SECRET));
    }

    /**
     * <p>
     * Create a new {@link MajesticSeo} ranking service.
     * </p>
     * 
     * @param clientId The required API key for accessing the service.
     */
    public Foursquare(String clientId, String clientSecret) {
        Validate.notEmpty(clientId);
        Validate.notEmpty(clientSecret);
        this.clientId = clientId;
        this.clientSecret = clientSecret;
    }
    
    @Override
    public Ranking getRanking(String venueId) throws RankingServiceException {
        Map<RankingType, Float> results = new HashMap<RankingType, Float>();
        Ranking ranking = new Ranking(this, venueId, results);

        double checkins = 0.;
        double likes = 0.;
        String requestUrl = buildRequestUrl(venueId);

        try {

            HttpResult httpGet = retriever.httpGet(requestUrl);
            JsonObjectWrapper json = new JsonObjectWrapper(new String(httpGet.getContent()));

            JsonObjectWrapper venue = json.getJSONObject("response").getJSONObject("venue");
            checkins = venue.getJSONObject("stats").getDouble("checkinsCount");
            likes = venue.getJSONObject("likes").getDouble("count");
            

        } catch (Exception e) {
            throw new RankingServiceException(e);
        }

        results.put(FOURSQUARE_CHECKINS, (float)checkins);
        results.put(FOURSQUARE_LIKES, (float)likes);
        return ranking;
    }

    /**
     * <p>
     * Build the request URL.
     * </p>
     * 
     * @param venueId The id of the venue to search for.
     * @return The request URL.
     */
    private String buildRequestUrl(String venueId) {
        String requestUrl = "https://api.foursquare.com/v2/venues/";
        requestUrl += venueId;
        requestUrl += "?v=20120321";
        requestUrl += "&client_id=" + clientId;
        requestUrl += "&client_secret=" + clientSecret;
        
        return requestUrl;
    }

    @Override
    public String getServiceId() {
        return SERVICE_ID;
    }

    @Override
    public List<RankingType> getRankingTypes() {
        return RANKING_TYPES;
    }

    public static void main(String[] a) throws RankingServiceException {
        Foursquare gpl = new Foursquare(ConfigHolder.getInstance().getConfig());
        Ranking ranking = null;

        ranking = gpl.getRanking("4d5314d8169bcbff48131cf9");
        System.out.println(ranking);
        System.out.println(ranking.getValues().get(Foursquare.FOURSQUARE_CHECKINS) + " -> Foursquare checkins");
        System.out.println(ranking.getValues().get(Foursquare.FOURSQUARE_LIKES) + " -> Foursquare likes");
    }

}<|MERGE_RESOLUTION|>--- conflicted
+++ resolved
@@ -7,11 +7,6 @@
 
 import org.apache.commons.configuration.Configuration;
 import org.apache.commons.lang.Validate;
-<<<<<<< HEAD
-import org.slf4j.Logger;
-import org.slf4j.LoggerFactory;
-=======
->>>>>>> 61437c3f
 
 import ws.palladian.helper.ConfigHolder;
 import ws.palladian.retrieval.HttpResult;
@@ -30,12 +25,6 @@
  */
 public final class Foursquare extends BaseRankingService implements RankingService {
 
-<<<<<<< HEAD
-    /** The class logger. */
-    private static final Logger LOGGER = LoggerFactory.getLogger(Foursquare.class);
-
-=======
->>>>>>> 61437c3f
     /** {@link Configuration} key for the client id. */
     public static final String CONFIG_CLIENT_ID = "api.foursquare.clientId";
 
