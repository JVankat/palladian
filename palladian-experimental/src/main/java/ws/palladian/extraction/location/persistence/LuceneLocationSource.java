package ws.palladian.extraction.location.persistence;

import static ws.palladian.extraction.location.LocationFilters.radius;

import java.io.Closeable;
import java.io.IOException;
import java.io.Reader;
import java.io.StringReader;
<<<<<<< HEAD
import java.util.ArrayList;
import java.util.Collection;
import java.util.Collections;
=======
import java.util.Collection;
import java.util.Collections;
import java.util.Comparator;
>>>>>>> 5cc545df
import java.util.HashSet;
import java.util.Iterator;
import java.util.List;
import java.util.Set;

import org.apache.commons.lang3.Validate;
import org.apache.lucene.analysis.Analyzer;
import org.apache.lucene.analysis.TokenFilter;
import org.apache.lucene.analysis.TokenStream;
import org.apache.lucene.analysis.Tokenizer;
import org.apache.lucene.analysis.core.KeywordTokenizer;
import org.apache.lucene.analysis.core.LowerCaseFilter;
import org.apache.lucene.analysis.miscellaneous.ASCIIFoldingFilter;
import org.apache.lucene.analysis.tokenattributes.CharTermAttribute;
import org.apache.lucene.document.Document;
import org.apache.lucene.index.DirectoryReader;
import org.apache.lucene.index.IndexReader;
import org.apache.lucene.index.IndexableField;
import org.apache.lucene.index.MultiFields;
import org.apache.lucene.index.Term;
import org.apache.lucene.search.BooleanClause.Occur;
import org.apache.lucene.search.BooleanQuery;
import org.apache.lucene.search.IndexSearcher;
import org.apache.lucene.search.NumericRangeQuery;
import org.apache.lucene.search.Query;
import org.apache.lucene.search.TermQuery;
import org.apache.lucene.store.Directory;
import org.apache.lucene.util.Bits;
import org.apache.lucene.util.Version;
import org.slf4j.Logger;
import org.slf4j.LoggerFactory;

import ws.palladian.extraction.location.Location;
import ws.palladian.extraction.location.LocationBuilder;
<<<<<<< HEAD
import ws.palladian.extraction.location.LocationExtractorUtils;
import ws.palladian.extraction.location.LocationSource;
=======
>>>>>>> 5cc545df
import ws.palladian.extraction.location.LocationType;
import ws.palladian.extraction.location.sources.SingleQueryLocationSource;
import ws.palladian.helper.StopWatch;
import ws.palladian.helper.collection.AbstractIterator;
import ws.palladian.helper.collection.CollectionHelper;
import ws.palladian.helper.constants.Language;
import ws.palladian.helper.geo.GeoCoordinate;

/**
 * A location source backed by a Lucene index.
 *
 * @author pk
 */
public class LuceneLocationSource extends SingleQueryLocationSource implements Closeable {

    /**
     * The Lucene analyzer used by this class; beside lower casing and transforming diacritical characters to their
     * plain ASCII variant (e.g. "Liège" becomes "liege") we keep the original token as it is (i.e. no tokenizing).
     */
    private static final class LowerCaseKeywordAnalyzer extends Analyzer {
        @Override
        protected TokenStreamComponents createComponents(String fieldName, Reader reader) {
            Tokenizer tokenizer = new KeywordTokenizer(reader);
            TokenFilter tokenFilter = new LowerCaseFilter(tokenizer);
            tokenFilter = new ASCIIFoldingFilter(tokenFilter);
            return new TokenStreamComponents(tokenizer, tokenFilter);
        }
    }

<<<<<<< HEAD
    /**
     * This class collects search results; we need no scoring and accept the documents in any order here, which yields
     * in a great performance boost in contrast to Lucene's default hit-collecting logic.
     *
     * @author pk
     */
    private static final class SimpleCollector extends Collector {
        final Set<Integer> docs = new HashSet<>();
        int docBase;

        @Override
        public void setScorer(Scorer scorer) throws IOException {
            // no scoring
        }

        @Override
        public void collect(int doc) throws IOException {
            docs.add(docBase + doc);
        }

        @Override
        public void setNextReader(AtomicReaderContext context) throws IOException {
            this.docBase = context.docBase;
        }

        @Override
        public boolean acceptsDocsOutOfOrder() {
            return true;
        }

    }

=======
>>>>>>> 5cc545df
    /** The logger for this class. */
    private static final Logger LOGGER = LoggerFactory.getLogger(LuceneLocationSource.class);

    /** Identifier for the field containing the location id. */
    static final String FIELD_ID = "id";

    /** Identifier for the field containing the location type. */
    static final String FIELD_TYPE = "type";

    /** Identifier for the field containing the location name. */
    static final String FIELD_NAME = "primaryName";

    /** Identifier for the field containing the geo latitude. */
    static final String FIELD_LAT = "lat";

    /** Identifier for the field containing the geo longitude. */
    static final String FIELD_LNG = "lng";

    /** Identifier for the field containing the population. */
    static final String FIELD_POPULATION = "population";

    /** Identifier for the field with the ancestor ids. */
    static final String FIELD_ANCESTOR_IDS = "ancestorIds";

    /** Primary location names in the database are appended with this marker (e.g. "Berlin$"). */
    static final String PRIMARY_NAME_MARKER = "$";

    /** Alternative names with language determiner are separated with this marker (e.g. "Berlin#de"). */
    static final String NAME_LANGUAGE_SEPARATOR = "#";

    /** Separator character between IDs in hierarchy. */
    static final char HIERARCHY_SEPARATOR = '/';

    /** The used Lucene version. */
    static final Version LUCENE_VERSION = Version.LUCENE_4_10_2;

    /** The Lucene directory, supplied via class constructor. */
    private final Directory directory;

    /** IndexReader is Thread-safe; we keep the instance here, because initializing it with each request takes time. */
    private final IndexReader reader;

    /** IndexSearcher is Thread-safe. */
    private final IndexSearcher searcher;

    static final Analyzer ANALYZER = new LowerCaseKeywordAnalyzer();

    /**
     * <p>
     * Create a new Lucene location source, where data is provided from the given {@link Directory}.
     *
     * @param directory The Lucene directory with the location data, not <code>null</code>.
     * @throws IllegalStateException In case setting up the Lucene readers fails.
     */
    public LuceneLocationSource(Directory directory) {
        Validate.notNull(directory, "directory must not be null");
        this.directory = directory;
        try {
            reader = DirectoryReader.open(directory);
            searcher = new IndexSearcher(reader);
        } catch (IOException e) {
            throw new IllegalStateException("IOException when opening DirectoryReader or IndexSearcher", e);
        }
    }

    @Override
    public Collection<Location> getLocations(String locationName, Set<Language> languages) {
        try {
            // location name also needs to be processed by analyzer; after all we could just lowercase here,
            // but in case we change our analyzer, this method keeps it consistent
            String analyzedName = analyze(locationName);
            BooleanQuery query = new BooleanQuery();
            query.setMinimumNumberShouldMatch(1);
            // search for primary names
            query.add(new TermQuery(new Term(FIELD_NAME, analyzedName + PRIMARY_NAME_MARKER)), Occur.SHOULD);
            // search for alternative names without language determiner
            query.add(new TermQuery(new Term(FIELD_NAME, analyzedName)), Occur.SHOULD);
            // search for alternative names in all specified languages
            for (Language language : languages) {
                String nameLanguageString = analyzedName + NAME_LANGUAGE_SEPARATOR + language.getIso6391();
                query.add(new TermQuery(new Term(FIELD_NAME, nameLanguageString)), Occur.SHOULD);
            }
            return queryLocations(query, searcher, reader);
        } catch (IOException e) {
            throw new IllegalStateException("Encountered IOException while getting locations", e);
        }
    }

    @Override
    public Iterator<Location> getLocations() {
        return new AbstractIterator<Location>() {
            final int maxDoc = reader.maxDoc();
            final Bits liveDocs = MultiFields.getLiveDocs(reader);
            int currentDoc = -1;

            @Override
            protected Location getNext() throws Finished {
                while (currentDoc < maxDoc - 1) {
                    currentDoc++;
                    if (liveDocs != null && liveDocs.get(currentDoc)) {
                        // document was deleted from index
                        continue;
                    }
                    try {
                        Document document = reader.document(currentDoc);
                        return parseLocation(document);
                    } catch (IOException e) {
                        throw new IllegalStateException("Could not retrieve document with ID " + currentDoc, e);
                    }
                }
                throw FINISHED;
            }
        };
    }

    /**
     * Use the analyzer for processing the location name.
     *
     * @param locationName The location name to process.
     * @return The processed location name (e.g. lower cased, depending on the actual {@link Analyzer} used.
     * @throws IOException In case something goes wrong.
     */
    private static String analyze(String locationName) throws IOException {
        TokenStream stream = null;
        try {
            stream = ANALYZER.tokenStream(null, new StringReader(locationName));
            stream.reset();
            if (stream.incrementToken()) {
                return stream.getAttribute(CharTermAttribute.class).toString();
            }
        } finally {
            stream.end();
            stream.close();
        }
        return locationName;
    }

    /**
     * Use the given query to find locations in the index.
     *
     * @param query The query.
     * @param searcher The Lucene searcher.
     * @param reader The Lucene reader.
     * @return A {@link Collection} with matching {@link Location}s, or an empty Collection, never <code>null</code>.
     */
    private static Collection<Location> queryLocations(Query query, IndexSearcher searcher, IndexReader reader) {
        StopWatch stopWatch = new StopWatch();
        try {
            SimpleCollector collector = new SimpleCollector();
            searcher.search(query, collector);
            Collection<Location> locations = new HashSet<>();
            for (int docId : collector.docs) {
                locations.add(parseLocation(searcher.doc(docId)));
            }
            LOGGER.trace("query {} took {}", query, stopWatch);
            return locations;
        } catch (IOException e) {
            throw new IllegalStateException(e);
        }
    }

    /**
     * Parse the Lucene {@link Document} and create a {@link Location} from the document's fields.
     *
     * @param document The Lucene document to convert.
     * @return The location instance with data from the document.
     */
    private static Location parseLocation(Document document) {
        LocationBuilder builder = new LocationBuilder();
        IndexableField[] nameFields = document.getFields(FIELD_NAME);
        for (IndexableField nameField : nameFields) {
            String value = nameField.stringValue();
            if (value.endsWith(PRIMARY_NAME_MARKER)) {
                // we have the primary name; strip the "$" marker
                builder.setPrimaryName(value.substring(0, value.length() - 1));
            } else {
                // we have alternative names (either like "New York", or "New York#en")
                String[] split = value.split(NAME_LANGUAGE_SEPARATOR);
                String name = split[0];
                Language language = split.length == 2 ? Language.getByIso6391(split[1]) : null;
                builder.addAlternativeName(name, language);
            }
        }
        builder.setId(Integer.parseInt(document.get(FIELD_ID)));
        builder.setType(LocationType.map(document.get(FIELD_TYPE)));
        IndexableField latField = document.getField(FIELD_LAT);
        IndexableField lngField = document.getField(FIELD_LNG);
        if (latField != null && lngField != null) {
            double lat = latField.numericValue().doubleValue();
            double lng = lngField.numericValue().doubleValue();
            builder.setCoordinate(lat, lng);
        }
        String population = document.get(FIELD_POPULATION);
        if (population != null) {
            builder.setPopulation(Long.valueOf(population));
        }
        String ancestorIds = document.get(FIELD_ANCESTOR_IDS);
        if (ancestorIds != null) {
            builder.setAncestorIds(ancestorIds);
        }
        return builder.create();
    }

    @Override
    public Location getLocation(int locationId) {
        Query query = new TermQuery(new Term(FIELD_ID, String.valueOf(locationId)));
        return CollectionHelper.getFirst(queryLocations(query, searcher, reader));
    }

    @Override
    public List<Location> getLocations(final GeoCoordinate coordinate, double distance) {
        double[] box = coordinate.getBoundingBox(distance);
        BooleanQuery query = new BooleanQuery();
        // we're using floats here, see comment in
        // ws.palladian.extraction.location.persistence.LuceneLocationStore.save(Location)
        query.add(NumericRangeQuery.newDoubleRange(FIELD_LAT, box[0], box[2], true, true), Occur.MUST);
        query.add(NumericRangeQuery.newDoubleRange(FIELD_LNG, box[1], box[3], true, true), Occur.MUST);
        Collection<Location> retrievedLocations = queryLocations(query, searcher, reader);
        // remove locations out of the box
        List<Location> filtered = CollectionHelper.filterList(retrievedLocations, radius(coordinate, distance));
        // sort them by distance to given coordinate
<<<<<<< HEAD
        Collections.sort(filtered, LocationExtractorUtils.distanceComparator(coordinate));
        return filtered;
    }

    /**
     * <p>
     * Import locations into Lucene from a different location source.
     *
     * @param source The {@link LocationSource} from which to import.
     * @param directory The destination {@link Directory}; will be closed after import.
     * @throws IOException In case, writing the index fails.
     */
    public static void importLocations(LocationSource source, Directory directory) throws IOException {
        Validate.notNull(source, "source must not be null");
        Validate.notNull(directory, "directory must not be null");
        IndexWriterConfig indexWriterConfig = new IndexWriterConfig(LUCENE_VERSION, ANALYZER);
        IndexWriter indexWriter = null;
        try {
            indexWriter = new IndexWriter(directory, indexWriterConfig);
            int counter = 0;
            Iterator<Location> iterator = source.getLocations();
            ProgressMonitor monitor = new ProgressMonitor(source.size(), 1);
            while (iterator.hasNext()) {
                Location location = iterator.next();
                Document document = new Document();
                document.add(new StringField(FIELD_ID, String.valueOf(location.getId()), Field.Store.YES));
                document.add(new IntField(FIELD_TYPE, location.getType().ordinal(), Field.Store.YES));
                document.add(new TextField(FIELD_NAME, location.getPrimaryName() + PRIMARY_NAME_MARKER, Field.Store.YES));
                for (AlternativeName altName : location.getAlternativeNames()) {
                    String languageString = altName.getLanguage() != null ? (NAME_LANGUAGE_SEPARATOR + altName
                            .getLanguage().getIso6391()) : "";
                    String nameString = altName.getName() + languageString;
                    document.add(new TextField(FIELD_NAME, nameString, Field.Store.YES));
                }
                GeoCoordinate coordinate = location.getCoordinate();
                if (coordinate != null) {
                    document.add(new DoubleField(FIELD_LAT, coordinate.getLatitude(), Field.Store.YES));
                    document.add(new DoubleField(FIELD_LNG, coordinate.getLongitude(), Field.Store.YES));
                }
                if (location.getPopulation() != null) {
                    document.add(new LongField(FIELD_POPULATION, location.getPopulation(), Field.Store.YES));
                }
                if (location.getAncestorIds() != null && location.getAncestorIds().size() > 0) {
                    List<Integer> tempHierarchyIds = new ArrayList<>(location.getAncestorIds());
                    Collections.sort(tempHierarchyIds, Collections.reverseOrder());
                    String ancestorString = "/" + StringUtils.join(tempHierarchyIds, "/") + "/";
                    document.add(new StringField(FIELD_ANCESTOR_IDS, ancestorString, Field.Store.YES));
                }
                indexWriter.addDocument(document);
                if (++counter % COMMIT_INTERVAL == 0) {
                    LOGGER.trace("Wrote {} documents to index, committing ...", counter);
                    indexWriter.commit();
                }
                monitor.incrementAndPrintProgress();
=======
        Collections.sort(filtered, new Comparator<Location>() {
            @Override
            public int compare(Location o1, Location o2) {
                double d1 = o1.getCoordinate().distance(coordinate);
                double d2 = o2.getCoordinate().distance(coordinate);
                return Double.compare(d1, d2);
>>>>>>> 5cc545df
            }
        });
        return filtered;
    }

    @Override
    public int size() {
        return reader.numDocs();
    }

    @Override
    public void close() throws IOException {
        directory.close();
        reader.close();
    }

    @Override
    public String toString() {
        return getClass().getSimpleName() + ": " + directory;
    }

}<|MERGE_RESOLUTION|>--- conflicted
+++ resolved
@@ -6,15 +6,8 @@
 import java.io.IOException;
 import java.io.Reader;
 import java.io.StringReader;
-<<<<<<< HEAD
-import java.util.ArrayList;
 import java.util.Collection;
 import java.util.Collections;
-=======
-import java.util.Collection;
-import java.util.Collections;
-import java.util.Comparator;
->>>>>>> 5cc545df
 import java.util.HashSet;
 import java.util.Iterator;
 import java.util.List;
@@ -49,11 +42,7 @@
 
 import ws.palladian.extraction.location.Location;
 import ws.palladian.extraction.location.LocationBuilder;
-<<<<<<< HEAD
 import ws.palladian.extraction.location.LocationExtractorUtils;
-import ws.palladian.extraction.location.LocationSource;
-=======
->>>>>>> 5cc545df
 import ws.palladian.extraction.location.LocationType;
 import ws.palladian.extraction.location.sources.SingleQueryLocationSource;
 import ws.palladian.helper.StopWatch;
@@ -83,41 +72,6 @@
         }
     }
 
-<<<<<<< HEAD
-    /**
-     * This class collects search results; we need no scoring and accept the documents in any order here, which yields
-     * in a great performance boost in contrast to Lucene's default hit-collecting logic.
-     *
-     * @author pk
-     */
-    private static final class SimpleCollector extends Collector {
-        final Set<Integer> docs = new HashSet<>();
-        int docBase;
-
-        @Override
-        public void setScorer(Scorer scorer) throws IOException {
-            // no scoring
-        }
-
-        @Override
-        public void collect(int doc) throws IOException {
-            docs.add(docBase + doc);
-        }
-
-        @Override
-        public void setNextReader(AtomicReaderContext context) throws IOException {
-            this.docBase = context.docBase;
-        }
-
-        @Override
-        public boolean acceptsDocsOutOfOrder() {
-            return true;
-        }
-
-    }
-
-=======
->>>>>>> 5cc545df
     /** The logger for this class. */
     private static final Logger LOGGER = LoggerFactory.getLogger(LuceneLocationSource.class);
 
@@ -339,71 +293,7 @@
         // remove locations out of the box
         List<Location> filtered = CollectionHelper.filterList(retrievedLocations, radius(coordinate, distance));
         // sort them by distance to given coordinate
-<<<<<<< HEAD
         Collections.sort(filtered, LocationExtractorUtils.distanceComparator(coordinate));
-        return filtered;
-    }
-
-    /**
-     * <p>
-     * Import locations into Lucene from a different location source.
-     *
-     * @param source The {@link LocationSource} from which to import.
-     * @param directory The destination {@link Directory}; will be closed after import.
-     * @throws IOException In case, writing the index fails.
-     */
-    public static void importLocations(LocationSource source, Directory directory) throws IOException {
-        Validate.notNull(source, "source must not be null");
-        Validate.notNull(directory, "directory must not be null");
-        IndexWriterConfig indexWriterConfig = new IndexWriterConfig(LUCENE_VERSION, ANALYZER);
-        IndexWriter indexWriter = null;
-        try {
-            indexWriter = new IndexWriter(directory, indexWriterConfig);
-            int counter = 0;
-            Iterator<Location> iterator = source.getLocations();
-            ProgressMonitor monitor = new ProgressMonitor(source.size(), 1);
-            while (iterator.hasNext()) {
-                Location location = iterator.next();
-                Document document = new Document();
-                document.add(new StringField(FIELD_ID, String.valueOf(location.getId()), Field.Store.YES));
-                document.add(new IntField(FIELD_TYPE, location.getType().ordinal(), Field.Store.YES));
-                document.add(new TextField(FIELD_NAME, location.getPrimaryName() + PRIMARY_NAME_MARKER, Field.Store.YES));
-                for (AlternativeName altName : location.getAlternativeNames()) {
-                    String languageString = altName.getLanguage() != null ? (NAME_LANGUAGE_SEPARATOR + altName
-                            .getLanguage().getIso6391()) : "";
-                    String nameString = altName.getName() + languageString;
-                    document.add(new TextField(FIELD_NAME, nameString, Field.Store.YES));
-                }
-                GeoCoordinate coordinate = location.getCoordinate();
-                if (coordinate != null) {
-                    document.add(new DoubleField(FIELD_LAT, coordinate.getLatitude(), Field.Store.YES));
-                    document.add(new DoubleField(FIELD_LNG, coordinate.getLongitude(), Field.Store.YES));
-                }
-                if (location.getPopulation() != null) {
-                    document.add(new LongField(FIELD_POPULATION, location.getPopulation(), Field.Store.YES));
-                }
-                if (location.getAncestorIds() != null && location.getAncestorIds().size() > 0) {
-                    List<Integer> tempHierarchyIds = new ArrayList<>(location.getAncestorIds());
-                    Collections.sort(tempHierarchyIds, Collections.reverseOrder());
-                    String ancestorString = "/" + StringUtils.join(tempHierarchyIds, "/") + "/";
-                    document.add(new StringField(FIELD_ANCESTOR_IDS, ancestorString, Field.Store.YES));
-                }
-                indexWriter.addDocument(document);
-                if (++counter % COMMIT_INTERVAL == 0) {
-                    LOGGER.trace("Wrote {} documents to index, committing ...", counter);
-                    indexWriter.commit();
-                }
-                monitor.incrementAndPrintProgress();
-=======
-        Collections.sort(filtered, new Comparator<Location>() {
-            @Override
-            public int compare(Location o1, Location o2) {
-                double d1 = o1.getCoordinate().distance(coordinate);
-                double d2 = o2.getCoordinate().distance(coordinate);
-                return Double.compare(d1, d2);
->>>>>>> 5cc545df
-            }
-        });
         return filtered;
     }
 
