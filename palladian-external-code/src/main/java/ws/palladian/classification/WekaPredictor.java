package ws.palladian.classification;

import java.util.ArrayList;
import java.util.HashMap;
import java.util.HashSet;
import java.util.List;
import java.util.Map;
import java.util.Set;
import java.util.SortedMap;
import java.util.TreeMap;

import org.apache.commons.lang3.Validate;
import org.slf4j.Logger;
import org.slf4j.LoggerFactory;

import weka.core.Attribute;
import weka.core.FastVector;
import weka.core.Instances;
import weka.core.SparseInstance;
import ws.palladian.helper.collection.CollectionHelper;
import ws.palladian.processing.Classifiable;
import ws.palladian.processing.Trainable;
import ws.palladian.processing.features.BooleanFeature;
import ws.palladian.processing.features.Feature;
import ws.palladian.processing.features.FeatureVector;
import ws.palladian.processing.features.ListFeature;
import ws.palladian.processing.features.NominalFeature;
import ws.palladian.processing.features.NumericFeature;
import ws.palladian.processing.features.PositionAnnotation;
import ws.palladian.processing.features.SequentialPattern;
import ws.palladian.processing.features.SparseFeature;

/**
 * <p>
 * Predictor implementation using Weka.
 * </p>
 * <p>
 * Use {@link #train(List)} to train a new classifier based on a list of example instances and
 * {@link #predict(FeatureVector)} to classify a {@link FeatureVector}.
 * </p>
 * 
 * @see <a href="http://www.cs.waikato.ac.nz/ml/weka/">Weka 3</a>
 * @author Philipp Katz
 * @author Klemens Muthmann
 * @version 3.1
 * @since 0.1.7
 */
public final class WekaPredictor implements Learner<WekaModel>, Classifier<WekaModel> {

    /**
     * <p>
     * Logger for objects of this class. Configure it using <tt>/src/main/resources/log4j.properties</tt>.
     * </p>
     */
    private final static Logger LOGGER = LoggerFactory.getLogger(WekaPredictor.class);

    /**
     * <p>
     * The Weka classifier this classifier wraps.
     * </p>
     */
    private final weka.classifiers.Classifier classifier;

    /**
     * <p>
     * Create a new {@link WekaPredictor} with the specified Weka {@link Classifier} implementation.
     * </p>
     * 
     * @param classifier The classifier to use, not <code>null</code>.
     */
    public WekaPredictor(weka.classifiers.Classifier classifier) {
        Validate.notNull(classifier, "classifier must not be null.");
<<<<<<< HEAD
        Validate.notNull(normalFeaturePaths, "normalFeaturePaths must not be null");
        Validate.notNull(sparseFeaturePaths, "sparseFeaturePaths must not be null");
=======
>>>>>>> c80364fe

        this.classifier = classifier;
    }

    @Override
    public WekaModel train(Iterable<? extends Trainable> trainables) {
        Validate.notNull(trainables);
        List<? extends Trainable> trainList = CollectionHelper.newArrayList(trainables);
        FastVector schema = new FastVector();
        Instances data = new Instances("dataset", schema, trainList.size());

        // Create schema for weka dataset.
        List<Map<Integer, Double>> wekaFeatureSets = new ArrayList<Map<Integer, Double>>(trainList.size());
        Set<String> classes = new HashSet<String>();
        List<String> instanceClasses = new ArrayList<String>(trainList.size());
        for (Trainable trainable : trainables) {
            Map<Integer, Double> wekaFeatureSet = new HashMap<Integer, Double>();
            for (Feature<?> feature : trainable.getFeatureVector()) {
                wekaFeatureSet.putAll(handleFeature(feature, data, trainables));
            }

            // for (String featurePath : normalFeaturePaths) {
            // List<Feature<?>> featureList = FeatureUtils
            // .getFeaturesAtPath(trainable.getFeatureVector(), featurePath);
            // Validate.isTrue(featureList.size() == 1);
            // wekaFeatureSet.putAll(handleFeature(featureList.get(0), data, trainables));
            // }
            //
            // for (String sparseFeaturePath : sparseFeaturePaths) {
            // List<Feature<?>> sparseFeatures = FeatureUtils.getFeaturesAtPath(trainable.getFeatureVector(),
            // sparseFeaturePath);
            //
            // wekaFeatureSet.putAll(handleFeature(sparseFeatures, data));
            // }
            wekaFeatureSets.add(wekaFeatureSet);
            classes.add(trainable.getTargetClass());
            instanceClasses.add(trainable.getTargetClass());
        }

        // add attribute for the classification target
        FastVector targetClassVector = new FastVector();
        targetClassVector.addElement("wekadummyclass");
        for (String targetClass : classes) {
            targetClassVector.addElement(targetClass);
        }
        Attribute classAttribute = new Attribute("palladianWekaTargetClass", targetClassVector);
        data.insertAttributeAt(classAttribute, data.numAttributes());

        // Add instances to weka dataset.
        int classIndex = data.numAttributes();
        for (int i = 0; i < wekaFeatureSets.size(); i++) {
            Map<Integer, Double> wekaFeatureSet = wekaFeatureSets.get(i);
            String targetClass = instanceClasses.get(i);
            int[] indices = new int[wekaFeatureSet.size() + 1];
            double[] values = new double[wekaFeatureSet.size() + 1];
            int j = 0;
            for (Map.Entry<Integer, Double> featureValue : wekaFeatureSet.entrySet()) {
                indices[j] = featureValue.getKey();
                values[j] = featureValue.getValue();
                j++;
            }
            indices[j] = classIndex - 1;
            values[j] = classAttribute.indexOfValue(targetClass);
            SparseInstance wekaInstance = new SparseInstance(1.0, values, indices, wekaFeatureSet.size());
            wekaInstance.setDataset(data);
            data.add(wekaInstance);
        }

        data.compactify();
        Attribute palladianWekaTargetClass = data.attribute("palladianWekaTargetClass");
        data.setClassIndex(palladianWekaTargetClass.index());
        try {
            classifier.buildClassifier(data);
        } catch (Exception e) {
            throw new IllegalStateException("An exception occurred while building the classifier: " + e.getMessage(), e);
        }
        return new WekaModel(classifier, data);
    }

<<<<<<< HEAD
    private Map<Integer, Double> handleFeature(List<Feature<?>> sparseFeatures, Instances data) {
        Map<Integer, Double> ret = new HashMap<Integer, Double>();
        for (Feature<?> sparseFeature : sparseFeatures) {
            Attribute featureAttribute = data.attribute(sparseFeature.getValue().toString());
            if (featureAttribute == null) {
                featureAttribute = new Attribute(sparseFeature.getValue().toString());
                data.insertAttributeAt(featureAttribute, data.numAttributes());
                featureAttribute = data.attribute(sparseFeature.getValue().toString());
            }
            ret.put(featureAttribute.index(), 1.0);
=======
    /**
     * <p>
     * Handles the conversion from a Palladian feature to a Weka attribute according to its type.
     * </p>
     * 
     * @param feature The Palladian feature to handle.
     * @param data The current Weka model, the feature should be added to.
     * @param trainables The Palladian training set containing the feature to convert.
     * @return A {@link Map} containing indices and values of all the feature and its possible subfeatures if it was a
     *         {@link ListFeature} within the Weka dataset.
     */
    private Map<Integer, Double> handleFeature(Feature<?> feature, Instances data,
            Iterable<? extends Trainable> trainables) {
        Map<Integer, Double> ret = new HashMap<Integer, Double>();

        if (feature instanceof ListFeature) {
            ListFeature<Feature<?>> listFeature = (ListFeature<Feature<?>>)feature;
            for (Feature<?> sparseFeature : listFeature) {
                // this is the magic!!!
                ret.putAll(handleRecursive(listFeature.getName() + sparseFeature.getName(), sparseFeature, data,
                        trainables));
            }
        } else {
            ret.putAll(handleRecursive(feature.getName(), feature, data, trainables));
>>>>>>> c80364fe
        }

        return ret;
    }

<<<<<<< HEAD
    private Map<Integer, Double> handleFeature(Feature<?> feature, Instances data,
            Iterable<? extends Trainable> trainables) {
        Attribute featureAttribute = data.attribute(feature.getName());
        Double featureValue = null;
=======
    /**
     * <p>
     * Handles occurrences of {@link ListFeature}s recursivly and also contains the base code to convert the leaves,
     * which are also the features on the first level.
     * </p>
     * 
     * @param effectiveFeatureName The fully qualified name of the feature to convert. For basic features this is just
     *            the features name. For embedded features in a {@link ListFeature} this is the list features name plus
     *            the embedded features name.
     * @param feature The {@link Feature} to convert.
     * @param data The current state of the Weka model.
     * @param trainables The Palladian training set to build the dataset on.
     * @return A {@link Map} containing indices and values of all the feature and its possible embedded features if it
     *         was a {@link ListFeature} within the Weka dataset.
     */
    private Map<Integer, Double> handleRecursive(final String effectiveFeatureName, final Feature<?> feature,
            final Instances data, final Iterable<? extends Trainable> trainables) {
        Map<Integer, Double> ret = new HashMap<Integer, Double>();

>>>>>>> c80364fe
        if (feature instanceof NominalFeature) {
            Attribute featureAttribute = data.attribute(effectiveFeatureName);
            if (featureAttribute == null) {
                // TODO It is not possible to use embedded NominalValues at the moment since this does not work with
                // assembled fully qualified 'effectiveFeatureName's.
                FastVector possibleValues = getValues(effectiveFeatureName, trainables);
                featureAttribute = new Attribute(effectiveFeatureName, possibleValues);
                data.insertAttributeAt(featureAttribute, data.numAttributes());
<<<<<<< HEAD
                featureAttribute = data.attribute(feature.getName());
            }
            featureValue = Integer.valueOf(featureAttribute.indexOfValue(feature.getValue().toString())).doubleValue();
=======
                featureAttribute = data.attribute(effectiveFeatureName);

            }

            Double featureValue = Integer.valueOf(featureAttribute.indexOfValue(feature.getValue().toString()))
                    .doubleValue();
            ret.put(featureAttribute.index(), featureValue);
>>>>>>> c80364fe
        } else if (feature instanceof BooleanFeature) {
            Attribute featureAttribute = data.attribute(effectiveFeatureName);
            if (featureAttribute == null) {
                FastVector booleanValues = new FastVector(2);
                booleanValues.addElement("true");
                booleanValues.addElement("false");
                featureAttribute = new Attribute(effectiveFeatureName, booleanValues);
                data.insertAttributeAt(featureAttribute, data.numAttributes());
                featureAttribute = data.attribute(effectiveFeatureName);
            }

            Double featureValue = Integer.valueOf(featureAttribute.indexOfValue(feature.getValue().toString()))
                    .doubleValue();
            ret.put(featureAttribute.index(), featureValue);
        } else if (feature instanceof ListFeature) {
            ListFeature<Feature<?>> listFeature = (ListFeature<Feature<?>>)feature;
            for (Feature<?> sparseFeature : listFeature) {
                // this is magic as well!!!
                ret.putAll(handleRecursive(listFeature.getName() + feature.getName(), sparseFeature, data, trainables));
            }
        } else if (feature instanceof SparseFeature || feature instanceof PositionAnnotation
                || feature instanceof SequentialPattern) {
            Attribute featureAttribute = data.attribute(effectiveFeatureName);

            if (featureAttribute == null) {
                featureAttribute = new Attribute(effectiveFeatureName);
                data.insertAttributeAt(featureAttribute, data.numAttributes());
                featureAttribute = data.attribute(effectiveFeatureName);
            }
<<<<<<< HEAD
            featureValue = Integer.valueOf(featureAttribute.indexOfValue(feature.getValue().toString())).doubleValue();
=======

            ret.put(featureAttribute.index(), 1.0);
>>>>>>> c80364fe
        } else {
            Attribute featureAttribute = data.attribute(feature.getName());
            if (featureAttribute == null) {
                featureAttribute = new Attribute(feature.getName());
                data.insertAttributeAt(featureAttribute, data.numAttributes());
                featureAttribute = data.attribute(feature.getName());
            }
<<<<<<< HEAD
            featureValue = Double.valueOf(feature.getValue().toString());
=======

            Double featureValue = Double.valueOf(feature.getValue().toString());
            ret.put(featureAttribute.index(), featureValue);
>>>>>>> c80364fe
        }

        return ret;
    }

    // get domain for nominal feature, i.e. possible values
    /**
     * <p>
     * Extracts all possible values for a {@link NominalFeature}. This is necessary for Weka to know the domain and thus
     * declare all valid values within its schema.
     * </p>
     * 
     * @param name The name of the {@link NominalFeature} to create the domain for.
     * @param trainables The instances to use to create the domain.
     * @return A {@link FastVector} containing all values.
     */
    private FastVector getValues(String name, Iterable<? extends Trainable> trainables) {
        Set<String> nominalValues = new HashSet<String>();
        for (Trainable instance : trainables) {
            NominalFeature feature = instance.getFeatureVector().get(NominalFeature.class, name);
            if (feature == null) {
                continue;
            }
            nominalValues.add(feature.getValue());
        }
        FastVector fvNominalValues = new FastVector(nominalValues.size());
        for (String nominalValue : nominalValues) {
            fvNominalValues.addElement(nominalValue);
        }
        return fvNominalValues;
    }

    @Override
    public CategoryEntries classify(Classifiable classifiable, WekaModel model) {
        CategoryEntriesMap ret = new CategoryEntriesMap();

        SortedMap<Integer, Double> indices = new TreeMap<Integer, Double>();
        Map<String, Attribute> schema = model.getSchema();
<<<<<<< HEAD
        for (String sparseFeaturePath : sparseFeaturePaths) {
            List<Feature<?>> sparseFeatures = FeatureUtils.getFeaturesAtPath(classifiable.getFeatureVector(),
                    sparseFeaturePath);
            for (Feature<?> sparseFeature : sparseFeatures) {
                String featureName = sparseFeature.getValue().toString();
                Attribute featureAttribute = schema.get(featureName);
                if (featureAttribute == null) {
                    LOGGER.info("Ignoring sparse feature {} since it was not in training set.", featureName);
                    continue;
                }
                int indexOfSparseFeature = featureAttribute.index();
                indices.put(indexOfSparseFeature, 1.0);
            }
        }

        for (String featurePath : normalFeaturePaths) {
            List<Feature<?>> features = FeatureUtils.getFeaturesAtPath(classifiable.getFeatureVector(), featurePath);
            Validate.isTrue(features.size() == 1);
            Feature<?> feature = features.get(0);
            Attribute attribute = schema.get(feature.getName());
            if (!(feature instanceof NumericFeature)) {
                indices.put(attribute.index(), Integer.valueOf(attribute.indexOfValue(feature.getValue().toString()))
                        .doubleValue());
=======
        for (Feature<?> feature : classifiable.getFeatureVector()) {
            // List<Feature<?>> features = FeatureUtils.getFeaturesAtPath(classifiable.getFeatureVector(), featurePath);
            // Validate.isTrue(features.size() == 1);
            // int indexOfFeature = model.getSchema().get(features.get(0).getName());
            // Feature<?> feature = features.get(0);
            if (feature instanceof ListFeature) {
                ListFeature<Feature<?>> listFeature = (ListFeature<Feature<?>>)feature;
                for (Feature<?> sparseFeature : listFeature.getValue()) {
                    String featureName = listFeature.getName() + sparseFeature.getName();
                    Attribute featureAttribute = schema.get(featureName);
                    if (featureAttribute == null) {
                        LOGGER.info("Ignoring sparse feature " + featureName + " since it was not in training set.");
                        continue;
                    }
                    int indexOfSparseFeature = featureAttribute.index();
                    indices.put(indexOfSparseFeature, 1.0);
                }
>>>>>>> c80364fe
            } else {
                Attribute attribute = schema.get(feature.getName());
                if (!(feature instanceof NumericFeature)) {
                    // Attribute attribute = (Attribute)model.getSchema().elementAt(indexOfFeature);
                    // int indexOfValue = attribute.indexOfValue(features.get(0).getValue().toString());
                    indices.put(attribute.index(),
                            Integer.valueOf(attribute.indexOfValue(feature.getValue().toString())).doubleValue());
                } else {
                    indices.put(attribute.index(), Double.valueOf(feature.getValue().toString()));
                }
            }
        }

        // for (String sparseFeaturePath : sparseFeaturePaths) {
        // List<Feature<?>> sparseFeatures = FeatureUtils.getFeaturesAtPath(classifiable.getFeatureVector(),
        // sparseFeaturePath);
        // for (Feature<?> sparseFeature : sparseFeatures) {
        // String featureName = sparseFeature.getValue().toString();
        // Attribute featureAttribute = schema.get(featureName);
        // if (featureAttribute == null) {
        // LOGGER.info("Ignoring sparse feature " + featureName + " since it was not in training set.");
        // continue;
        // }
        // int indexOfSparseFeature = featureAttribute.index();
        // indices.put(indexOfSparseFeature, 1.0);
        // }
        // }
        //
        // for (String featurePath : normalFeaturePaths) {
        // List<Feature<?>> features = FeatureUtils.getFeaturesAtPath(classifiable.getFeatureVector(), featurePath);
        // Validate.isTrue(features.size() == 1);
        // // int indexOfFeature = model.getSchema().get(features.get(0).getName());
        // Feature<?> feature = features.get(0);
        // Attribute attribute = schema.get(feature.getName());
        // if (!(feature instanceof NumericFeature)) {
        // // Attribute attribute = (Attribute)model.getSchema().elementAt(indexOfFeature);
        // // int indexOfValue = attribute.indexOfValue(features.get(0).getValue().toString());
        // indices.put(attribute.index(), Integer.valueOf(attribute.indexOfValue(feature.getValue().toString()))
        // .doubleValue());
        // } else {
        // indices.put(attribute.index(), Double.valueOf(feature.getValue().toString()));
        // }
        // }

        double[] valuesArray = new double[indices.size()];
        int[] indicesArray = new int[indices.size()];
        int index = 0;
        for (Map.Entry<Integer, Double> entry : indices.entrySet()) {
            valuesArray[index] = entry.getValue();
            indicesArray[index] = entry.getKey();
            index++;
        }
        SparseInstance instance = new SparseInstance(1.0, valuesArray, indicesArray, indices.size());
        instance.setDataset(model.getDataset());

        try {
            double[] distribution = model.getClassifier().distributionForInstance(instance);
            for (int i = 0; i < distribution.length; i++) {
                String className = model.getDataset().classAttribute().value(i);
                ret.set(className, distribution[i]);
            }
        } catch (Exception e) {
            throw new IllegalStateException("An exception occurred while predicting: " + e.getMessage(), e);
        }
        return ret;
    }

    @Override
    public String toString() {
        return classifier.toString();
    }

}<|MERGE_RESOLUTION|>--- conflicted
+++ resolved
@@ -70,12 +70,6 @@
      */
     public WekaPredictor(weka.classifiers.Classifier classifier) {
         Validate.notNull(classifier, "classifier must not be null.");
-<<<<<<< HEAD
-        Validate.notNull(normalFeaturePaths, "normalFeaturePaths must not be null");
-        Validate.notNull(sparseFeaturePaths, "sparseFeaturePaths must not be null");
-=======
->>>>>>> c80364fe
-
         this.classifier = classifier;
     }
 
@@ -154,18 +148,6 @@
         return new WekaModel(classifier, data);
     }
 
-<<<<<<< HEAD
-    private Map<Integer, Double> handleFeature(List<Feature<?>> sparseFeatures, Instances data) {
-        Map<Integer, Double> ret = new HashMap<Integer, Double>();
-        for (Feature<?> sparseFeature : sparseFeatures) {
-            Attribute featureAttribute = data.attribute(sparseFeature.getValue().toString());
-            if (featureAttribute == null) {
-                featureAttribute = new Attribute(sparseFeature.getValue().toString());
-                data.insertAttributeAt(featureAttribute, data.numAttributes());
-                featureAttribute = data.attribute(sparseFeature.getValue().toString());
-            }
-            ret.put(featureAttribute.index(), 1.0);
-=======
     /**
      * <p>
      * Handles the conversion from a Palladian feature to a Weka attribute according to its type.
@@ -190,18 +172,11 @@
             }
         } else {
             ret.putAll(handleRecursive(feature.getName(), feature, data, trainables));
->>>>>>> c80364fe
         }
 
         return ret;
     }
 
-<<<<<<< HEAD
-    private Map<Integer, Double> handleFeature(Feature<?> feature, Instances data,
-            Iterable<? extends Trainable> trainables) {
-        Attribute featureAttribute = data.attribute(feature.getName());
-        Double featureValue = null;
-=======
     /**
      * <p>
      * Handles occurrences of {@link ListFeature}s recursivly and also contains the base code to convert the leaves,
@@ -221,7 +196,6 @@
             final Instances data, final Iterable<? extends Trainable> trainables) {
         Map<Integer, Double> ret = new HashMap<Integer, Double>();
 
->>>>>>> c80364fe
         if (feature instanceof NominalFeature) {
             Attribute featureAttribute = data.attribute(effectiveFeatureName);
             if (featureAttribute == null) {
@@ -230,11 +204,6 @@
                 FastVector possibleValues = getValues(effectiveFeatureName, trainables);
                 featureAttribute = new Attribute(effectiveFeatureName, possibleValues);
                 data.insertAttributeAt(featureAttribute, data.numAttributes());
-<<<<<<< HEAD
-                featureAttribute = data.attribute(feature.getName());
-            }
-            featureValue = Integer.valueOf(featureAttribute.indexOfValue(feature.getValue().toString())).doubleValue();
-=======
                 featureAttribute = data.attribute(effectiveFeatureName);
 
             }
@@ -242,7 +211,6 @@
             Double featureValue = Integer.valueOf(featureAttribute.indexOfValue(feature.getValue().toString()))
                     .doubleValue();
             ret.put(featureAttribute.index(), featureValue);
->>>>>>> c80364fe
         } else if (feature instanceof BooleanFeature) {
             Attribute featureAttribute = data.attribute(effectiveFeatureName);
             if (featureAttribute == null) {
@@ -272,12 +240,7 @@
                 data.insertAttributeAt(featureAttribute, data.numAttributes());
                 featureAttribute = data.attribute(effectiveFeatureName);
             }
-<<<<<<< HEAD
-            featureValue = Integer.valueOf(featureAttribute.indexOfValue(feature.getValue().toString())).doubleValue();
-=======
-
             ret.put(featureAttribute.index(), 1.0);
->>>>>>> c80364fe
         } else {
             Attribute featureAttribute = data.attribute(feature.getName());
             if (featureAttribute == null) {
@@ -285,13 +248,8 @@
                 data.insertAttributeAt(featureAttribute, data.numAttributes());
                 featureAttribute = data.attribute(feature.getName());
             }
-<<<<<<< HEAD
-            featureValue = Double.valueOf(feature.getValue().toString());
-=======
-
             Double featureValue = Double.valueOf(feature.getValue().toString());
             ret.put(featureAttribute.index(), featureValue);
->>>>>>> c80364fe
         }
 
         return ret;
@@ -330,31 +288,6 @@
 
         SortedMap<Integer, Double> indices = new TreeMap<Integer, Double>();
         Map<String, Attribute> schema = model.getSchema();
-<<<<<<< HEAD
-        for (String sparseFeaturePath : sparseFeaturePaths) {
-            List<Feature<?>> sparseFeatures = FeatureUtils.getFeaturesAtPath(classifiable.getFeatureVector(),
-                    sparseFeaturePath);
-            for (Feature<?> sparseFeature : sparseFeatures) {
-                String featureName = sparseFeature.getValue().toString();
-                Attribute featureAttribute = schema.get(featureName);
-                if (featureAttribute == null) {
-                    LOGGER.info("Ignoring sparse feature {} since it was not in training set.", featureName);
-                    continue;
-                }
-                int indexOfSparseFeature = featureAttribute.index();
-                indices.put(indexOfSparseFeature, 1.0);
-            }
-        }
-
-        for (String featurePath : normalFeaturePaths) {
-            List<Feature<?>> features = FeatureUtils.getFeaturesAtPath(classifiable.getFeatureVector(), featurePath);
-            Validate.isTrue(features.size() == 1);
-            Feature<?> feature = features.get(0);
-            Attribute attribute = schema.get(feature.getName());
-            if (!(feature instanceof NumericFeature)) {
-                indices.put(attribute.index(), Integer.valueOf(attribute.indexOfValue(feature.getValue().toString()))
-                        .doubleValue());
-=======
         for (Feature<?> feature : classifiable.getFeatureVector()) {
             // List<Feature<?>> features = FeatureUtils.getFeaturesAtPath(classifiable.getFeatureVector(), featurePath);
             // Validate.isTrue(features.size() == 1);
@@ -372,7 +305,6 @@
                     int indexOfSparseFeature = featureAttribute.index();
                     indices.put(indexOfSparseFeature, 1.0);
                 }
->>>>>>> c80364fe
             } else {
                 Attribute attribute = schema.get(feature.getName());
                 if (!(feature instanceof NumericFeature)) {
