/**
 *
 */
package ws.palladian.extraction.sentence;

import java.util.Arrays;
import java.util.List;

<<<<<<< HEAD
import org.apache.commons.lang3.tuple.Pair;
=======
import org.apache.log4j.Logger;
>>>>>>> 39355f31

import ws.palladian.extraction.PipelineDocument;
<<<<<<< HEAD
import ws.palladian.model.features.Annotation;
import ws.palladian.model.features.AnnotationFeature;
=======
import ws.palladian.extraction.feature.AbstractDefaultPipelineProcessor;
import ws.palladian.extraction.feature.Annotation;
import ws.palladian.extraction.feature.AnnotationFeature;
>>>>>>> 39355f31
import ws.palladian.model.features.Feature;
import ws.palladian.model.features.FeatureDescriptor;
import ws.palladian.model.features.FeatureDescriptorBuilder;

/**
 * <p>
 * Abstract base class for all sentence detectors. Subclasses of this class provide an implementation to split texts
 * into sentences.
 * </p>
 * <p>
 * A call to a sentence detector might look like:
 * 
 * <pre>
 * {@code
 * AbstractSentenceDetector sentenceDetector = new ...();
 *    sentenceDetector.detect("This is my sentence. This is another!");
 *    Annotation[] sentences = sentenceDetector.getSentences();
 *    String firstSentence = sentences[0].getValue();
 * }
 * </pre>
 * 
 * It will return an array containing annotations for the two sentences: "This is my sentence." and "This is another!".
 * Annotations are pointers into a {@link PipelineDocument} created from the input String, marking the start index and
 * end index of the extracted sentence. To access the value just call {@link Annotation#getValue()}.
 * </p>
 * <p>
 * You can reuse an instance of this class if you want to. Simply call {@link #detect(String)} or
 * {@link #detect(String, String)} on a new {@code String}, consisting out of multiple sentences.
 * </p>
 * 
 * @author Martin Wunderwald
 * @author Klemens Muthmann
 * @author Philipp Katz
 */
public abstract class AbstractSentenceDetector extends AbstractDefaultPipelineProcessor {

    /**
     * <p>
     * Used for serializing and deserializing this object. Do change this value if the objects attributes change and thus
     * old serialized version are no longer compatible.
     * </p>
     */
    private static final long serialVersionUID = -8764960870080954781L;

    /**
     * <p>
     * The world wide unique identifier of the {@link Feature}s created by this annotator.
     * </p>
     */
    public static final String PROVIDED_FEATURE = "ws.palladian.features.sentence";

    /**
     * <p>
     * The world wide unique feature descriptor of the {@link Feature} created by this annotator.
     * </p>
     */
    public static final FeatureDescriptor<AnnotationFeature> PROVIDED_FEATURE_DESCRIPTOR = FeatureDescriptorBuilder
            .build(PROVIDED_FEATURE, AnnotationFeature.class);

    /** holds the sentences. **/
    private Annotation[] sentences;

    /**
     * <p>
     * Creates anew completely initialized sentence detector working on the "originalContent" view if used as
     * {@code PipelineProcessor}.
     * </p>
     */
    public AbstractSentenceDetector() {
        super();
    }

    /**
     * <p>
     * Chunks a text into sentences. Method returns <code>this</code> instance of AbstractSentenceDetector, to allow
     * convenient concatenations of method invocations, like:
     * {@code new OpenNLPSentenceDetector().detect(...).getSentences();}
     * </p>
     * 
     * @param text
     *            The text to detect sentences on.
     * @return {@code this} object for convenient chaining of method calls.
     */
    public abstract AbstractSentenceDetector detect(String text);

    /**
     * <p>
     * Provides the sentences extracted by the previous call to {@link #detect(String)} or
     * {@link #detect(String, String)}.
     * </p>
     * 
     * @return the extracted sentences.
     */
    public final Annotation[] getSentences() {
        return Arrays.copyOf(sentences, sentences.length);
    }

    /**
     * <p>
<<<<<<< HEAD
=======
     * Resets and overwrites the model used by this sentence detector.
     * </p>
     * 
     * @param model
     *            The new model for this sentence detector.
     */
    protected final void setModel(Object model) {
        this.model = model;
    }

    /**
     * <p>
>>>>>>> 39355f31
     * Resets ond overwrites the last extraction result with the current one in the form of sentece {@code Annotation}s.
     * </p>
     * 
     * @param sentences
     *            Extracted sentence {@code Annotation}
     */
    protected final void setSentences(Annotation[] sentences) {
        this.sentences = Arrays.copyOf(sentences, sentences.length);
    }

    @Override
    public final void processDocument(PipelineDocument<String> document) {
        detect(document.getContent());
        Annotation[] sentences = getSentences();
        List<Annotation> sentencesList = Arrays.asList(sentences);
        AnnotationFeature sentencesFeature = new AnnotationFeature(PROVIDED_FEATURE, sentencesList);
        document.getFeatureVector().add(sentencesFeature);
    }
}<|MERGE_RESOLUTION|>--- conflicted
+++ resolved
@@ -4,23 +4,15 @@
 package ws.palladian.extraction.sentence;
 
 import java.util.Arrays;
+import java.util.Collection;
 import java.util.List;
 
-<<<<<<< HEAD
 import org.apache.commons.lang3.tuple.Pair;
-=======
-import org.apache.log4j.Logger;
->>>>>>> 39355f31
 
 import ws.palladian.extraction.PipelineDocument;
-<<<<<<< HEAD
+import ws.palladian.extraction.feature.AbstractDefaultPipelineProcessor;
 import ws.palladian.model.features.Annotation;
 import ws.palladian.model.features.AnnotationFeature;
-=======
-import ws.palladian.extraction.feature.AbstractDefaultPipelineProcessor;
-import ws.palladian.extraction.feature.Annotation;
-import ws.palladian.extraction.feature.AnnotationFeature;
->>>>>>> 39355f31
 import ws.palladian.model.features.Feature;
 import ws.palladian.model.features.FeatureDescriptor;
 import ws.palladian.model.features.FeatureDescriptorBuilder;
@@ -120,21 +112,6 @@
 
     /**
      * <p>
-<<<<<<< HEAD
-=======
-     * Resets and overwrites the model used by this sentence detector.
-     * </p>
-     * 
-     * @param model
-     *            The new model for this sentence detector.
-     */
-    protected final void setModel(Object model) {
-        this.model = model;
-    }
-
-    /**
-     * <p>
->>>>>>> 39355f31
      * Resets ond overwrites the last extraction result with the current one in the form of sentece {@code Annotation}s.
      * </p>
      * 
