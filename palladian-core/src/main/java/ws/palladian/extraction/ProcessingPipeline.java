--- conflicted
+++ resolved
@@ -2,24 +2,10 @@
 
 import java.io.Serializable;
 import java.util.ArrayList;
-<<<<<<< HEAD
-import java.util.Collections;
-import java.util.List;
-
-=======
 import java.util.Collection;
 import java.util.List;
 
 import org.apache.log4j.Logger;
-
-import ws.palladian.classification.Instances;
-import ws.palladian.classification.UniversalInstance;
-import ws.palladian.classification.page.DictionaryClassifier;
-import ws.palladian.classification.page.evaluation.ClassificationTypeSetting;
-import ws.palladian.extraction.helper.StopWordRemover;
-import ws.palladian.extraction.helper.WordCounter;
-
->>>>>>> 39355f31
 /**
  * <p>
  * A pipeline handling information processing components implemented by {@link PipelineProcessor}s to process
@@ -28,12 +14,9 @@
  * 
  * @author David Urbansky
  * @author Klemens Muthmann
-<<<<<<< HEAD
  * @author Philipp Katz
-=======
  * @version 3.0
  * @since 0.0.8
->>>>>>> 39355f31
  */
 public class ProcessingPipeline implements Serializable {
 
@@ -45,17 +28,16 @@
      */
     private static final long serialVersionUID = -6173687204106619909L;
 
+	/** The logger for this class. */
+    private static final Logger LOGGER = Logger.getLogger(ProcessingPipeline.class);
+
     /**
      * <p>
      * The processors this pipeline will execute as ordered by this list from the first to the last.
      * </p>
      */
-<<<<<<< HEAD
-    private final List<PipelineProcessor> pipelineProcessors;
-=======
-    private List<PipelineProcessor<?>> pipelineProcessors;
-    private List<Pipe<?>> pipes;
->>>>>>> 39355f31
+    private final List<PipelineProcessor<?>> pipelineProcessors;
+    private final List<Pipe<?>> pipes;
 
     /**
      * <p>
@@ -120,13 +102,8 @@
      * 
      * @return The list of registered {@code PipelineProcessor}s.
      */
-<<<<<<< HEAD
-    public final List<PipelineProcessor> getPipelineProcessors() {
+    public final List<PipelineProcessor<?>> getPipelineProcessors() {
         return Collections.unmodifiableList(pipelineProcessors);
-=======
-    public final List<PipelineProcessor<?>> getPipelineProcessors() {
-        return pipelineProcessors;
->>>>>>> 39355f31
     }
 
     /**
@@ -140,13 +117,6 @@
      *         guaranteed. The returned document contains all features and modified representations created by the
      *         pipeline.
      */
-<<<<<<< HEAD
-    public PipelineDocument process(PipelineDocument document) throws DocumentUnprocessableException {
-        for (PipelineProcessor processor : pipelineProcessors) {
-            processor.process(document);
-        }
-        return document;
-=======
     // Convenience Method
     public <T> PipelineDocument<T> process(PipelineDocument<T> document) throws DocumentUnprocessableException {
 
@@ -193,7 +163,6 @@
 
     protected void executePreProcessingHook(final PipelineProcessor<?> processor) {
         // Subclasses should add code they want to run before the execution of every processor here.
->>>>>>> 39355f31
     }
     
     @Override
