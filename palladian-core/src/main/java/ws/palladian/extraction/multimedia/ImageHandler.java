--- conflicted
+++ resolved
@@ -1236,10 +1236,8 @@
         // load("https://www.baskinrobbins.com/content/dam/baskinrobbins/Product%20Images/Beverages,%20Mix-Ins,%20Novelties,%20Parfaits,%20Quarts%20and%20Sundaes/Novelties/Clown_Cone_000l.jpg");
         // BufferedImage loadedImage =
         // load("https://www.baskinrobbins.com/content/dam/baskinrobbins/Product%20Images/Beverages,%20Mix-Ins,%20Novelties,%20Parfaits,%20Quarts%20and%20Sundaes/Sundaes/Sundae_Enlarged_2scoop2.jpg");
-<<<<<<< HEAD
         // BufferedImage loadedImage = load("https://media.tenor.com/images/c72d51692045c85b0f5f213f113ebfc4/tenor.gif");
-        ImageHandler.downloadAndSave("https://media.tenor.com/images/c72d51692045c85b0f5f213f113ebfc4/tenor.gif", "tenor-downloaded.gif");
-=======
+//        ImageHandler.downloadAndSave("https://media.tenor.com/images/c72d51692045c85b0f5f213f113ebfc4/tenor.gif", "tenor-downloaded.gif");
 //        BufferedImage loadedImage = load("https://media.tenor.com/images/c72d51692045c85b0f5f213f113ebfc4/tenor.gif");
         //ImageHandler.downloadAndSave("https://media.tenor.com/images/c72d51692045c85b0f5f213f113ebfc4/tenor.gif", "tenor-downloaded.gif");
         String url = "https://www.shutterbug.com/images/styles/600_wide/public/promosky12318.png";
@@ -1248,7 +1246,6 @@
         ImageHandler.saveImage(loadedImage, "png", "landscape-saved2.png", 0.5f);
         loadedImage = ImageHandler.boxFit(loadedImage, 200,200);
         ImageHandler.saveImage(loadedImage, "png", "landscape-saved-200x200.png", 0.5f);
->>>>>>> ecbaf775
         System.exit(0);
 
         // InputStream in = new FileInputStream("tenor-src.gif");
