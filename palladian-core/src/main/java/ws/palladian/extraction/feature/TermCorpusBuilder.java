package ws.palladian.extraction.feature;

import java.util.HashSet;
import java.util.List;
import java.util.Set;

import ws.palladian.extraction.DocumentUnprocessableException;
import ws.palladian.extraction.PipelineDocument;
<<<<<<< HEAD
import ws.palladian.extraction.PipelineProcessor;
import ws.palladian.extraction.token.BaseTokenizer;
import ws.palladian.model.features.Annotation;
import ws.palladian.model.features.AnnotationFeature;
import ws.palladian.model.features.FeatureVector;

public class TermCorpusBuilder implements PipelineProcessor {

    private static final long serialVersionUID = 1L;
=======
import ws.palladian.extraction.token.TokenizerInterface;
import ws.palladian.model.features.FeatureVector;

public class TermCorpusBuilder extends AbstractDefaultPipelineProcessor {

>>>>>>> 7183e8a3
    private final TermCorpus termCorpus;

    public TermCorpusBuilder() {
        this(new TermCorpus());
    }

    public TermCorpusBuilder(TermCorpus termCorpus) {
        this.termCorpus = termCorpus;
    }

    @Override
<<<<<<< HEAD
    public void process(PipelineDocument document) throws DocumentUnprocessableException {
        FeatureVector featureVector = document.getFeatureVector();
        AnnotationFeature annotationFeature = featureVector.get(BaseTokenizer.PROVIDED_FEATURE_DESCRIPTOR);
=======
    public void processDocument(PipelineDocument<String> document) {
        FeatureVector featureVector = document.getFeatureVector();
        AnnotationFeature annotationFeature = (AnnotationFeature)featureVector.get(TokenizerInterface.PROVIDED_FEATURE);
>>>>>>> 7183e8a3
        if (annotationFeature == null) {
            throw new DocumentUnprocessableException("The required feature \""
                    + BaseTokenizer.PROVIDED_FEATURE_DESCRIPTOR + "\" is missing");
        }
        List<Annotation> annotations = annotationFeature.getValue();
<<<<<<< HEAD
=======

>>>>>>> 7183e8a3
        Set<String> tokenValues = new HashSet<String>();
        for (Annotation annotation : annotations) {
            tokenValues.add(annotation.getValue().toLowerCase());
        }
        termCorpus.addTermsFromDocument(tokenValues);
<<<<<<< HEAD
=======

>>>>>>> 7183e8a3
    }

    public TermCorpus getTermCorpus() {
        return termCorpus;
    }

}<|MERGE_RESOLUTION|>--- conflicted
+++ resolved
@@ -6,23 +6,14 @@
 
 import ws.palladian.extraction.DocumentUnprocessableException;
 import ws.palladian.extraction.PipelineDocument;
-<<<<<<< HEAD
-import ws.palladian.extraction.PipelineProcessor;
 import ws.palladian.extraction.token.BaseTokenizer;
 import ws.palladian.model.features.Annotation;
 import ws.palladian.model.features.AnnotationFeature;
 import ws.palladian.model.features.FeatureVector;
 
-public class TermCorpusBuilder implements PipelineProcessor {
+public class TermCorpusBuilder extends AbstractDefaultPipelineProcessor {
 
     private static final long serialVersionUID = 1L;
-=======
-import ws.palladian.extraction.token.TokenizerInterface;
-import ws.palladian.model.features.FeatureVector;
-
-public class TermCorpusBuilder extends AbstractDefaultPipelineProcessor {
-
->>>>>>> 7183e8a3
     private final TermCorpus termCorpus;
 
     public TermCorpusBuilder() {
@@ -34,33 +25,19 @@
     }
 
     @Override
-<<<<<<< HEAD
-    public void process(PipelineDocument document) throws DocumentUnprocessableException {
+    public void processDocument(PipelineDocument<String> document) throws DocumentUnprocessableException {
         FeatureVector featureVector = document.getFeatureVector();
         AnnotationFeature annotationFeature = featureVector.get(BaseTokenizer.PROVIDED_FEATURE_DESCRIPTOR);
-=======
-    public void processDocument(PipelineDocument<String> document) {
-        FeatureVector featureVector = document.getFeatureVector();
-        AnnotationFeature annotationFeature = (AnnotationFeature)featureVector.get(TokenizerInterface.PROVIDED_FEATURE);
->>>>>>> 7183e8a3
         if (annotationFeature == null) {
             throw new DocumentUnprocessableException("The required feature \""
                     + BaseTokenizer.PROVIDED_FEATURE_DESCRIPTOR + "\" is missing");
         }
         List<Annotation> annotations = annotationFeature.getValue();
-<<<<<<< HEAD
-=======
-
->>>>>>> 7183e8a3
         Set<String> tokenValues = new HashSet<String>();
         for (Annotation annotation : annotations) {
             tokenValues.add(annotation.getValue().toLowerCase());
         }
         termCorpus.addTermsFromDocument(tokenValues);
-<<<<<<< HEAD
-=======
-
->>>>>>> 7183e8a3
     }
 
     public TermCorpus getTermCorpus() {
