--- conflicted
+++ resolved
@@ -5,15 +5,10 @@
 
 import ws.palladian.extraction.DocumentUnprocessableException;
 import ws.palladian.extraction.PipelineDocument;
-<<<<<<< HEAD
-import ws.palladian.extraction.PipelineProcessor;
 import ws.palladian.extraction.token.BaseTokenizer;
 import ws.palladian.model.features.Annotation;
 import ws.palladian.model.features.AnnotationFeature;
 import ws.palladian.model.features.AnnotationGroup;
-=======
-import ws.palladian.extraction.token.TokenizerInterface;
->>>>>>> 39355f31
 import ws.palladian.model.features.FeatureVector;
 
 /**
@@ -69,11 +64,7 @@
     }
 
     @Override
-<<<<<<< HEAD
-    public void process(PipelineDocument document) throws DocumentUnprocessableException {
-=======
-    public void processDocument(PipelineDocument<String> document) {
->>>>>>> 39355f31
+    public void processDocument(PipelineDocument<String> document) throws DocumentUnprocessableException {
         FeatureVector featureVector = document.getFeatureVector();
         AnnotationFeature annotationFeature = featureVector.get(BaseTokenizer.PROVIDED_FEATURE_DESCRIPTOR);
         if (annotationFeature == null) {
