package ws.palladian.extraction.location.evaluation;

import static ws.palladian.extraction.entity.evaluation.EvaluationResult.ResultType.CORRECT;
import static ws.palladian.extraction.entity.evaluation.EvaluationResult.ResultType.ERROR1;
import static ws.palladian.extraction.entity.evaluation.EvaluationResult.ResultType.ERROR2;
import static ws.palladian.extraction.entity.evaluation.EvaluationResult.ResultType.ERROR3;
import static ws.palladian.extraction.entity.evaluation.EvaluationResult.ResultType.ERROR4;
import static ws.palladian.extraction.entity.evaluation.EvaluationResult.ResultType.ERROR5;
import static ws.palladian.extraction.location.disambiguation.HeuristicDisambiguation.ANCHOR_DISTANCE_THRESHOLD;
import static ws.palladian.extraction.location.disambiguation.HeuristicDisambiguation.ANCHOR_POPULATION_THRESHOLD;
import static ws.palladian.extraction.location.disambiguation.HeuristicDisambiguation.LASSO_DISTANCE_THRESHOLD;
import static ws.palladian.extraction.location.disambiguation.HeuristicDisambiguation.LOWER_POPULATION_THRESHOLD;
import static ws.palladian.extraction.location.disambiguation.HeuristicDisambiguation.LOWER_UNLIKELY_POPULATION_THRESHOLD;
import static ws.palladian.extraction.location.disambiguation.HeuristicDisambiguation.SAME_DISTANCE_THRESHOLD;
import static ws.palladian.extraction.location.disambiguation.HeuristicDisambiguation.TOKEN_THRESHOLD;

import java.io.File;
import java.util.Arrays;
import java.util.Collection;
import java.util.Collections;
import java.util.HashMap;
import java.util.Iterator;
import java.util.LinkedHashMap;
import java.util.List;
import java.util.Map;
import java.util.Map.Entry;

import org.apache.commons.lang3.Validate;

<<<<<<< HEAD
import ws.palladian.classification.dt.BaggedDecisionTreeModel;
import ws.palladian.extraction.entity.Annotations;
import ws.palladian.extraction.entity.ContextAnnotation;
import ws.palladian.extraction.entity.FileFormatParser;
import ws.palladian.extraction.entity.TaggingFormat;
import ws.palladian.extraction.entity.evaluation.EvaluationResult;
import ws.palladian.extraction.entity.evaluation.EvaluationResult.EvaluationMode;
import ws.palladian.extraction.entity.evaluation.EvaluationResult.ResultType;
import ws.palladian.extraction.location.FeatureBasedDisambiguation;
import ws.palladian.extraction.location.GeoCoordinate;
import ws.palladian.extraction.location.GeoUtils;
import ws.palladian.extraction.location.ImmutableGeoCoordinate;
import ws.palladian.extraction.location.LocationAnnotation;
import ws.palladian.extraction.location.LocationExtractor;
import ws.palladian.extraction.location.PalladianLocationExtractor;
=======
import ws.palladian.classification.dt.QuickDtModel;
import ws.palladian.extraction.entity.NamedEntityRecognizer;
import ws.palladian.extraction.entity.evaluation.EvaluationResult;
import ws.palladian.extraction.entity.evaluation.EvaluationResult.EvaluationMode;
import ws.palladian.extraction.entity.evaluation.EvaluationResult.ResultType;
import ws.palladian.extraction.location.LocationAnnotation;
import ws.palladian.extraction.location.LocationExtractor;
import ws.palladian.extraction.location.LocationExtractorUtils;
import ws.palladian.extraction.location.LocationExtractorUtils.LocationDocument;
import ws.palladian.extraction.location.PalladianLocationExtractor;
import ws.palladian.extraction.location.disambiguation.CombinedDisambiguation;
import ws.palladian.extraction.location.disambiguation.FeatureBasedDisambiguation;
import ws.palladian.extraction.location.disambiguation.HeuristicDisambiguation;
>>>>>>> e276c9c8
import ws.palladian.extraction.location.persistence.LocationDatabase;
import ws.palladian.helper.ProgressMonitor;
import ws.palladian.helper.StopWatch;
import ws.palladian.helper.collection.CollectionHelper;
import ws.palladian.helper.io.FileHelper;
import ws.palladian.persistence.DatabaseManagerFactory;
import ws.palladian.processing.features.Annotation;

/**
 * <p>
 * Evaluation script for {@link LocationExtractor}s.
 * </p>
 * 
 * @author Philipp Katz
 */
public final class LocationExtractionEvaluator {

    private final List<File> datasetPaths = CollectionHelper.newArrayList();

    private final List<LocationExtractor> extractors = CollectionHelper.newArrayList();

    /**
     * <p>
     * Add a dataset for evaluation. The dataset must conform to the TUD-Loc scheme, i.e. tagged files plus coordinates
     * file (see {@link LocationExtractorUtils#readCoordinates(File)} for an explanation about the format).
     * </p>
     * 
     * @param datasetPath Path to the directory with the dataset.
     */
    public void addDataset(String datasetPath) {
        File temp = new File(datasetPath);
        if (!temp.isDirectory()) {
            throw new IllegalArgumentException(datasetPath + " is not a directory.");
        }
        datasetPaths.add(temp);
    }

    public void addExtractor(LocationExtractor extractor) {
        extractors.add(extractor);
    }

    public void addExtractors(Collection<? extends LocationExtractor> e) {
        extractors.addAll(e);
    }

    public void runAll() {
        int numIterations = datasetPaths.size() * extractors.size();
        ProgressMonitor monitor = new ProgressMonitor(numIterations, 0, "LocationExtractionEvaluation");
        for (File datasetPath : datasetPaths) {
            for (LocationExtractor extractor : extractors) {
                run(extractor, datasetPath);
                monitor.incrementAndPrintProgress();
            }
        }
    }

    /**
     * <p>
     * Run one evaluation circle consisting of a {@link LocationExtractor} and a dataset. The evaluation measures the
     * NER performance for locations (MUC and exact match scheme, see {@link EvaluationResult} for more information),
     * recognition-only performance (i.e. only checking if toponyms were marked, not taking the tags into
     * consideration), and Geo/Disambiguation performance (i.e. were the correct spots on the map identified). The
     * following files will be written:
     * </p>
     * 
     * <ul>
     * <li><code>timestamp_allErrors.csv</code>: A CSV file containing detailed NER evaluation results, useful for
     * debugging (different error types for each annotation, and detailed NER evaluation measures).</li>
     * <li><code>timestamp_distances.csv</code>: A CSV file containing detailed Geo evaluation results, useful for
     * debugging (for each annotation the spatial distance between the gold standard and the performed annotation, and
     * detailed summarized evaluation measures).</li>
     * <li><code>_locationsSummary.csv</code>: A summary file which is appended for each run and contains overview
     * evaluation measures, useful for creating the graphs.</li>
     * </ul>
     * 
     * @param extractor The extractor, not <code>null</code>.
     * @param datasetDirectory The directory with the dataset, not <code>null</code>.
     */
    public static void run(LocationExtractor extractor, File datasetDirectory) {
        Validate.notNull(extractor, "extractor must not be null");
        Validate.notNull(datasetDirectory, "datasetDirectory must not be null");

        if (!datasetDirectory.isDirectory()) {
            throw new IllegalArgumentException("The provided path to the gold standard '" + datasetDirectory
                    + "' does not exist or is no directory.");
        }

        Map<ResultType, Map<String, Collection<Annotation>>> errors = new LinkedHashMap<ResultType, Map<String, Collection<Annotation>>>();
        errors.put(CORRECT, new HashMap<String, Collection<Annotation>>());
        errors.put(ERROR1, new HashMap<String, Collection<Annotation>>());
        errors.put(ERROR2, new HashMap<String, Collection<Annotation>>());
        errors.put(ERROR3, new HashMap<String, Collection<Annotation>>());
        errors.put(ERROR4, new HashMap<String, Collection<Annotation>>());
        errors.put(ERROR5, new HashMap<String, Collection<Annotation>>());

        Iterator<LocationDocument> goldStandard = LocationExtractorUtils.iterateDataset(datasetDirectory);

        // for macro averaging
        double precisionMuc = 0;
        double precisionExact = 0;
        double recallMuc = 0;
        double recallExact = 0;

        EvaluationResult micro = new EvaluationResult(Collections.<Annotation> emptyList());
        GeoEvaluationResult geoResult = new GeoEvaluationResult(extractor.getName(), datasetDirectory.getPath());

        StopWatch stopWatch = new StopWatch();
        int count = 0;
        while (goldStandard.hasNext()) {
            LocationDocument locationDocument = goldStandard.next();

            List<LocationAnnotation> extractionResult = extractor.getAnnotations(locationDocument.getText());
            EvaluationResult result = NamedEntityRecognizer.evaluate(locationDocument.getAnnotations(),
                    extractionResult, Collections.<String> emptySet());

            // write major error log
            errors.get(CORRECT).put(locationDocument.getFileName(), result.getAnnotations(CORRECT));
            errors.get(ERROR1).put(locationDocument.getFileName(), result.getAnnotations(ERROR1));
            errors.get(ERROR2).put(locationDocument.getFileName(), result.getAnnotations(ERROR2));
            errors.get(ERROR3).put(locationDocument.getFileName(), result.getAnnotations(ERROR3));
            errors.get(ERROR4).put(locationDocument.getFileName(), result.getAnnotations(ERROR4));
            errors.get(ERROR5).put(locationDocument.getFileName(), result.getAnnotations(ERROR5));

            Double precision = result.getPrecision(EvaluationMode.MUC);
            if (!precision.equals(Double.NaN)) {
                precisionMuc += precision;
            }
            Double precision2 = result.getPrecision(EvaluationMode.EXACT_MATCH);
            if (!precision2.equals(Double.NaN)) {
                precisionExact += precision2;
            }
            Double recall = result.getRecall(EvaluationMode.MUC);
            if (!recall.equals(Double.NaN)) {
                recallMuc += recall;
            }
            Double recall2 = result.getRecall(EvaluationMode.EXACT_MATCH);
            if (!recall2.equals(Double.NaN)) {
                recallExact += recall2;
            }

            micro.merge(result);
            count++;

            // coordinates
            geoResult.addResultFromDocument(locationDocument, extractionResult);
        }

        precisionExact /= count;
        recallExact /= count;
        precisionMuc /= count;
        recallMuc /= count;

        // summary
        StringBuilder summary = new StringBuilder();

        summary.append("Result for:").append(extractor.getName()).append("\n\n");
        summary.append("Using dataset:").append(datasetDirectory.getPath()).append("\n\n");

        summary.append("============ macro average ============\n\n");

        summary.append("Precision-Exact:").append(precisionExact).append('\n');
        summary.append("Recall-Exact:").append(recallExact).append('\n');
        summary.append("F1-Exact:").append(2 * precisionExact * recallExact / (precisionExact + recallExact))
                .append('\n');
        summary.append('\n');
        summary.append("Precision-MUC:").append(precisionMuc).append('\n');
        summary.append("Recall-MUC:").append(recallMuc).append('\n');
        summary.append("F1-MUC:").append(2 * precisionMuc * recallMuc / (precisionMuc + recallMuc)).append("\n\n");

        summary.append("============ micro average ============\n\n");

        summary.append("Precision-Exact:").append(micro.getPrecision(EvaluationMode.EXACT_MATCH)).append('\n');
        summary.append("Recall-Exact:").append(micro.getRecall(EvaluationMode.EXACT_MATCH)).append('\n');
        summary.append("F1-Exact:").append(micro.getF1(EvaluationMode.EXACT_MATCH)).append('\n');
        summary.append('\n');
        summary.append("Precision-MUC:").append(micro.getPrecision(EvaluationMode.MUC)).append('\n');
        summary.append("Recall-MUC:").append(micro.getRecall(EvaluationMode.MUC)).append('\n');
        summary.append("F1-MUC:").append(micro.getF1(EvaluationMode.MUC)).append("\n\n");

        // "recognition only" evaluates whether we recognized a toponym as such, but does not evaluate whether we tagged
        // it correctly (i.e. tagging "New York" as COUNTRY is still correct) in this case.
        summary.append("============ recognition only ============\n\n");

        int correctlyRecognized = micro.getAnnotations(CORRECT).size() + micro.getAnnotations(ERROR3).size();
        int recognized = micro.getAnnotations(CORRECT).size() + micro.getAnnotations(ERROR3).size()
                + micro.getAnnotations(ERROR1).size() + micro.getAnnotations(ERROR4).size()
                + micro.getAnnotations(ERROR5).size();
        int relevant = micro.getAnnotations(CORRECT).size() + micro.getAnnotations(ERROR3).size()
                + micro.getAnnotations(ERROR2).size();
        double recognitionPrecision = (double)correctlyRecognized / recognized;
        double recognitionRecall = (double)correctlyRecognized / relevant;
        summary.append("Precision:").append(recognitionPrecision).append('\n');
        summary.append("Recall:").append(recognitionRecall).append('\n');
        double recognitionF1 = 2 * recognitionPrecision * recognitionRecall
                / (recognitionPrecision + recognitionRecall);
        summary.append("F1:").append(recognitionF1).append("\n\n");

        summary.append("Elapsed time:").append(stopWatch.getTotalElapsedTimeString()).append('\n');

        StringBuilder detailedOutput = new StringBuilder();
        detailedOutput.append(summary.toString().replace(':', ';'));
        detailedOutput.append("\n\n\n");

        // detailed error stats
        for (Entry<ResultType, Map<String, Collection<Annotation>>> entry : errors.entrySet()) {
            ResultType resultType = entry.getKey();
            int errorTypeCount = 0;
            for (Collection<Annotation> errorEntry : entry.getValue().values()) {
                errorTypeCount += errorEntry.size();
            }
            detailedOutput.append(resultType.getDescription()).append(";").append(errorTypeCount).append("\n");
            for (Entry<String, Collection<Annotation>> errorEntry : entry.getValue().entrySet()) {
                for (Annotation annotation : errorEntry.getValue()) {
                    String fileName = errorEntry.getKey();
                    detailedOutput.append("\t").append(annotation).append(";").append(fileName).append("\n");
                }
            }
            detailedOutput.append("\n\n");
        }

        long timestamp = System.currentTimeMillis();
        FileHelper.writeToFile("data/temp/" + timestamp + "_allErrors.csv", detailedOutput);

        // write summary to summary.csv
        StringBuilder summaryCsv = new StringBuilder();

        File summaryFile = new File("data/temp/_locationsSummary.csv");
        if (!summaryFile.exists()) {
            // write header
            summaryCsv
                    .append("timestamp;dataset;extractor;prExact;rcExact;f1Exact;prMUC;rcMUC;f1MUC;prRec;rcRec;f1Rec;prGeo;rcGeo;f1Geo\n");
        }
        summaryCsv.append(timestamp).append(';');
        summaryCsv.append(datasetDirectory.getPath()).append(';');
        summaryCsv.append(extractor.getName()).append(';');
        summaryCsv.append(micro.getPrecision(EvaluationMode.EXACT_MATCH)).append(';');
        summaryCsv.append(micro.getRecall(EvaluationMode.EXACT_MATCH)).append(';');
        summaryCsv.append(micro.getF1(EvaluationMode.EXACT_MATCH)).append(';');
        summaryCsv.append(micro.getPrecision(EvaluationMode.MUC)).append(';');
        summaryCsv.append(micro.getRecall(EvaluationMode.MUC)).append(';');
        summaryCsv.append(micro.getF1(EvaluationMode.MUC)).append(';');
        summaryCsv.append(recognitionPrecision).append(';');
        summaryCsv.append(recognitionRecall).append(';');
        summaryCsv.append(recognitionF1).append(';');
        // geo evaluation result
        summaryCsv.append(geoResult.getPrecision()).append(';');
        summaryCsv.append(geoResult.getRecall()).append(';');
        summaryCsv.append(geoResult.getF1()).append(';').append('\n');

        FileHelper.appendFile(summaryFile.getPath(), summaryCsv);

        System.out.println(summary);
        System.out.println("======= geo =========");
        System.out.println(geoResult.getSummary());

        // write coordinates results
        geoResult.writeDetailedReport(new File("data/temp/" + timestamp + "_distances.csv"));
    }
    
    @SuppressWarnings("unused")
    private static List<LocationExtractor> createForParameterOptimization(LocationDatabase database) {
        List<LocationExtractor> extractors = CollectionHelper.newArrayList();
        for (int anchorDistanceThreshold : Arrays.asList(0, 10, 100, 1000, 10000, 100000, 1000000)) {
            extractors.add(new PalladianLocationExtractor(database, new HeuristicDisambiguation(
                    anchorDistanceThreshold, //
                    LOWER_POPULATION_THRESHOLD, //
                    ANCHOR_POPULATION_THRESHOLD, //
                    SAME_DISTANCE_THRESHOLD, //
                    LASSO_DISTANCE_THRESHOLD, //
                    LOWER_UNLIKELY_POPULATION_THRESHOLD, //
                    TOKEN_THRESHOLD)));
        }
        for (int lowerPopulationThreshold = 0; lowerPopulationThreshold <= 20000; lowerPopulationThreshold += 1000) {
            extractors.add(new PalladianLocationExtractor(database, new HeuristicDisambiguation(
                    ANCHOR_DISTANCE_THRESHOLD, //
                    lowerPopulationThreshold, //
                    ANCHOR_POPULATION_THRESHOLD, //
                    SAME_DISTANCE_THRESHOLD, //
                    LASSO_DISTANCE_THRESHOLD, //
                    LOWER_UNLIKELY_POPULATION_THRESHOLD, //
                    TOKEN_THRESHOLD)));
        }
        for (int anchorPopulationThreshold = 0; anchorPopulationThreshold <= 9; anchorPopulationThreshold++) {
            extractors.add(new PalladianLocationExtractor(database, new HeuristicDisambiguation(
                    ANCHOR_DISTANCE_THRESHOLD, //
                    LOWER_POPULATION_THRESHOLD, //
                    (int)Math.pow(10, anchorPopulationThreshold), //
                    SAME_DISTANCE_THRESHOLD, //
                    LASSO_DISTANCE_THRESHOLD, //
                    LOWER_UNLIKELY_POPULATION_THRESHOLD, //
                    TOKEN_THRESHOLD)));
        }
        for (int sameDistanceThreshold = 0; sameDistanceThreshold <= 200; sameDistanceThreshold += 10) {
            extractors.add(new PalladianLocationExtractor(database, new HeuristicDisambiguation(
                    ANCHOR_DISTANCE_THRESHOLD, //
                    LOWER_POPULATION_THRESHOLD, //
                    ANCHOR_POPULATION_THRESHOLD, //
                    sameDistanceThreshold, //
                    LASSO_DISTANCE_THRESHOLD, //
                    LOWER_UNLIKELY_POPULATION_THRESHOLD, //
                    TOKEN_THRESHOLD)));
        }
        for (int lassoDistanceThreshold = 0; lassoDistanceThreshold <= 200; lassoDistanceThreshold += 10) {
            extractors.add(new PalladianLocationExtractor(database, new HeuristicDisambiguation(
                    ANCHOR_DISTANCE_THRESHOLD, //
                    LOWER_POPULATION_THRESHOLD, //
                    ANCHOR_POPULATION_THRESHOLD, //
                    SAME_DISTANCE_THRESHOLD, //
                    lassoDistanceThreshold, //
                    LOWER_UNLIKELY_POPULATION_THRESHOLD, //
                    TOKEN_THRESHOLD)));
        }
        for (int lowerUnlikelyPopulationThreshold = 0; lowerUnlikelyPopulationThreshold <= 9; lowerUnlikelyPopulationThreshold++) {
            extractors.add(new PalladianLocationExtractor(database, new HeuristicDisambiguation(
                    ANCHOR_DISTANCE_THRESHOLD, //
                    LOWER_POPULATION_THRESHOLD, //
                    ANCHOR_POPULATION_THRESHOLD, //
                    SAME_DISTANCE_THRESHOLD, //
                    LASSO_DISTANCE_THRESHOLD, //
                    (int)Math.pow(10, lowerUnlikelyPopulationThreshold), //
                    TOKEN_THRESHOLD)));
        }
<<<<<<< HEAD

        FileHelper.writeToFile("data/temp/" + System.currentTimeMillis() + "_distances.csv",
                evaluationDetails.toString());

        return evaluationDetails.toString();
    }

    public static Map<String, SortedMap<Integer, GeoCoordinate>> readCoordinatesCsv(File coordinatesCsvFile) {
        final Map<String, SortedMap<Integer, GeoCoordinate>> coordinateMap = LazyMap
                .create(new Factory<SortedMap<Integer, GeoCoordinate>>() {
                    @Override
                    public SortedMap<Integer, GeoCoordinate> create() {
                        return CollectionHelper.newTreeMap();
                    }
                });
        FileHelper.performActionOnEveryLine(coordinatesCsvFile, new LineAction() {
            @Override
            public void performAction(String line, int lineNumber) {
                if (lineNumber == 0) {
                    return;
                }
                String[] split = StringUtils.splitPreserveAllTokens(line, ";");
                String documentName = split[0];
                int offset = Integer.valueOf(split[2]);
                GeoCoordinate coordinate = null;
                if (!split[3].isEmpty() && !split[4].isEmpty()) {
                    double lat = Double.valueOf(split[3]);
                    double lng = Double.valueOf(split[4]);
                    coordinate = new ImmutableGeoCoordinate(lat, lng);
                }
                coordinateMap.get(documentName).put(offset, coordinate);
            }
        });
        return coordinateMap;
=======
        for (int tokenThreshold = 0; tokenThreshold <= 10; tokenThreshold++) {
            extractors.add(new PalladianLocationExtractor(database, new HeuristicDisambiguation(
                    ANCHOR_DISTANCE_THRESHOLD, //
                    LOWER_POPULATION_THRESHOLD, //
                    ANCHOR_POPULATION_THRESHOLD, //
                    SAME_DISTANCE_THRESHOLD, //
                    LASSO_DISTANCE_THRESHOLD, //
                    LOWER_UNLIKELY_POPULATION_THRESHOLD, //
                    tokenThreshold)));
        }
        return extractors;
>>>>>>> e276c9c8
    }

    @SuppressWarnings("unused")
    private static List<LocationExtractor> createForThresholdAnalysis(LocationDatabase database, QuickDtModel model) {
        List<LocationExtractor> extractors = CollectionHelper.newArrayList();
        for (int i = 0; i <= 10; i++) {
            double threshold = i / 10.;
            FeatureBasedDisambiguation disambiguation = new FeatureBasedDisambiguation(model, threshold);
            extractors.add(new PalladianLocationExtractor(database, disambiguation));
        }
        return extractors;
    }

    public static void main(String[] args) {
<<<<<<< HEAD
        // String DATASET_LOCATION = "/Users/pk/Dropbox/Uni/Dissertation_LocationLab/LGL-converted";
        // String DATASET_LOCATION = "/Users/pk/Dropbox/Uni/Datasets/TUD-Loc-2013/TUD-Loc-2013_V2";
        String DATASET_LOCATION = "/Users/pk/Desktop/TUD-Loc-2013_V2_test";
        // String DATASET_LOCATION = "C:\\Users\\Sky\\Desktop\\LocationExtractionDatasetSmall";
        // String DATASET_LOCATION = "Q:\\Users\\David\\Desktop\\LocationExtractionDataset";
        // evaluate(new YahooLocationExtractor(), DATASET_LOCATION);
        // evaluate(new AlchemyLocationExtractor("b0ec6f30acfb22472f458eec1d1acf7f8e8da4f5"), DATASET_LOCATION);
        // evaluate(new OpenCalaisLocationExtractor("mx2g74ej2qd4xpqdkrmnyny5"), DATASET_LOCATION);
        // evaluate(new ExtractivLocationExtractor(), DATASET_LOCATION);

        LocationDatabase database = DatabaseManagerFactory.create(LocationDatabase.class, "locations");
        FeatureBasedDisambiguation disambiguation = new FeatureBasedDisambiguation();
        disambiguation.setModel((BaggedDecisionTreeModel)FileHelper
                .deserialize("location_disambiguation_1373204356826.model"));
        // LocationDisambiguation disambiguation = new BaselineDisambiguation();
        // evaluate(new PalladianLocationExtractor(database), DATASET_LOCATION);
        evaluate(new PalladianLocationExtractor(database, disambiguation), DATASET_LOCATION);
        // evaluateCoordinates(new PalladianLocationExtractor(database, disambiguation), DATASET_LOCATION);
        // evaluateCoordinates(new YahooLocationExtractor(), DATASET_LOCATION);
        // File pathToTexts = new File("/Users/pk/Dropbox/Uni/Datasets/TUD-Loc-2013/TUD-Loc-2013_V2-cleanTexts");
        // File pathToJsonResults = new File("/Users/pk/Dropbox/Uni/Dissertation_LocationLab/UnlockTextResults");
        // evaluate(new UnlockTextMockExtractor(pathToTexts, pathToJsonResults), DATASET_LOCATION);
        // evaluateCoordinates(new UnlockTextMockExtractor(pathToTexts, pathToJsonResults), DATASET_LOCATION);
        // evaluateCoordinates(new PalladianLocationExtractor(database), DATASET_LOCATION);
        // evaluateCoordinates(new OpenCalaisLocationExtractor2("mx2g74ej2qd4xpqdkrmnyny5"), DATASET_LOCATION);
=======

        LocationExtractionEvaluator evaluator = new LocationExtractionEvaluator();
        evaluator.addDataset("/Users/pk/Dropbox/Uni/Datasets/TUD-Loc-2013/TUD-Loc-2013_V2/2-validation");
        // evaluator.addDataset("/Users/pk/Dropbox/Uni/Dissertation_LocationLab/LGL-converted/2-validation");
        // evaluator.addDataset("/Users/pk/Dropbox/Uni/Dissertation_LocationLab/CLUST-converted/2-validation");

        // evaluator.addDataset("/Users/pk/Dropbox/Uni/Datasets/TUD-Loc-2013/TUD-Loc-2013_V2/3-test");
        // evaluator.addDataset("/Users/pk/Dropbox/Uni/Dissertation_LocationLab/LGL-converted/3-test");
        // evaluator.addDataset("/Users/pk/Dropbox/Uni/Dissertation_LocationLab/CLUST-converted/3-test");

        LocationDatabase database = DatabaseManagerFactory.create(LocationDatabase.class, "locations");
        // evaluator.addExtractor(new PalladianLocationExtractor(database, new BaselineDisambiguation()));
        // evaluator.addExtractor(new PalladianLocationExtractor(database, new HeuristicDisambiguation()));
        // BaggedDecisionTreeModel model = FileHelper.deserialize("data/temp/fd_tud_train_1375884663191.model");
        // BaggedDecisionTreeModel model = FileHelper.deserialize("data/temp/fd_lgl_train_1375884760443.model");
        // BaggedDecisionTreeModel model = FileHelper.deserialize("data/temp/fd_clust_train_1375885091622.model");
        QuickDtModel model = FileHelper.deserialize("data/temp/location_disambiguation_1377440795471.model");
        // evaluator.addExtractor(new PalladianLocationExtractor(database, new FeatureBasedDisambiguation(model)));
        // model = FileHelper.deserialize("data/temp/location_disambiguation_1377440979286.model");
        // evaluator.addExtractor(new PalladianLocationExtractor(database, new FeatureBasedDisambiguation(model)));
        // model = FileHelper.deserialize("data/temp/location_disambiguation_1377441648409.model");
        // evaluator.addExtractor(new PalladianLocationExtractor(database, new FeatureBasedDisambiguation(model)));
        // model = FileHelper.deserialize("data/temp/location_disambiguation_1377442726898.model");
        // evaluator.addExtractor(new PalladianLocationExtractor(database, new FeatureBasedDisambiguation(model)));
        evaluator.addExtractor(new PalladianLocationExtractor(database, new CombinedDisambiguation(model)));

        // perform threshold analysis ////////////////////////////////
        // List<LocationExtractor> extractors = createForThresholdAnalysis(database, model);
        // evaluator.addExtractors(extractors);

        // parameter tuning for heuristic; vary one parameter at once ////////////////////////////
        // List<LocationExtractor> extractors = createForParameterOptimization(database);
        // evaluator.addExtractors(extractors);

        // comparison with others /////////////////////////////
        // evaluator.addExtractor(new YahooLocationExtractor());
        // evaluator.addExtractor(new AlchemyLocationExtractor("b0ec6f30acfb22472f458eec1d1acf7f8e8da4f5"));
        // evaluator.addExtractor(new OpenCalaisLocationExtractor("mx2g74ej2qd4xpqdkrmnyny5"));
        // evaluator.addExtractor(new ExtractivLocationExtractor());
        // File pathToTexts = new File("/Users/pk/Dropbox/Uni/Datasets/TUD-Loc-2013/TUD-Loc-2013_V2-cleanTexts");
        // File pathToJsonResults = new File("/Users/pk/Dropbox/Uni/Dissertation_LocationLab/UnlockTextResults");
        // evaluator.addExtractor(new UnlockTextMockExtractor(pathToTexts, pathToJsonResults));

        evaluator.runAll();
>>>>>>> e276c9c8
    }

}<|MERGE_RESOLUTION|>--- conflicted
+++ resolved
@@ -27,23 +27,6 @@
 
 import org.apache.commons.lang3.Validate;
 
-<<<<<<< HEAD
-import ws.palladian.classification.dt.BaggedDecisionTreeModel;
-import ws.palladian.extraction.entity.Annotations;
-import ws.palladian.extraction.entity.ContextAnnotation;
-import ws.palladian.extraction.entity.FileFormatParser;
-import ws.palladian.extraction.entity.TaggingFormat;
-import ws.palladian.extraction.entity.evaluation.EvaluationResult;
-import ws.palladian.extraction.entity.evaluation.EvaluationResult.EvaluationMode;
-import ws.palladian.extraction.entity.evaluation.EvaluationResult.ResultType;
-import ws.palladian.extraction.location.FeatureBasedDisambiguation;
-import ws.palladian.extraction.location.GeoCoordinate;
-import ws.palladian.extraction.location.GeoUtils;
-import ws.palladian.extraction.location.ImmutableGeoCoordinate;
-import ws.palladian.extraction.location.LocationAnnotation;
-import ws.palladian.extraction.location.LocationExtractor;
-import ws.palladian.extraction.location.PalladianLocationExtractor;
-=======
 import ws.palladian.classification.dt.QuickDtModel;
 import ws.palladian.extraction.entity.NamedEntityRecognizer;
 import ws.palladian.extraction.entity.evaluation.EvaluationResult;
@@ -57,7 +40,6 @@
 import ws.palladian.extraction.location.disambiguation.CombinedDisambiguation;
 import ws.palladian.extraction.location.disambiguation.FeatureBasedDisambiguation;
 import ws.palladian.extraction.location.disambiguation.HeuristicDisambiguation;
->>>>>>> e276c9c8
 import ws.palladian.extraction.location.persistence.LocationDatabase;
 import ws.palladian.helper.ProgressMonitor;
 import ws.palladian.helper.StopWatch;
@@ -380,42 +362,6 @@
                     (int)Math.pow(10, lowerUnlikelyPopulationThreshold), //
                     TOKEN_THRESHOLD)));
         }
-<<<<<<< HEAD
-
-        FileHelper.writeToFile("data/temp/" + System.currentTimeMillis() + "_distances.csv",
-                evaluationDetails.toString());
-
-        return evaluationDetails.toString();
-    }
-
-    public static Map<String, SortedMap<Integer, GeoCoordinate>> readCoordinatesCsv(File coordinatesCsvFile) {
-        final Map<String, SortedMap<Integer, GeoCoordinate>> coordinateMap = LazyMap
-                .create(new Factory<SortedMap<Integer, GeoCoordinate>>() {
-                    @Override
-                    public SortedMap<Integer, GeoCoordinate> create() {
-                        return CollectionHelper.newTreeMap();
-                    }
-                });
-        FileHelper.performActionOnEveryLine(coordinatesCsvFile, new LineAction() {
-            @Override
-            public void performAction(String line, int lineNumber) {
-                if (lineNumber == 0) {
-                    return;
-                }
-                String[] split = StringUtils.splitPreserveAllTokens(line, ";");
-                String documentName = split[0];
-                int offset = Integer.valueOf(split[2]);
-                GeoCoordinate coordinate = null;
-                if (!split[3].isEmpty() && !split[4].isEmpty()) {
-                    double lat = Double.valueOf(split[3]);
-                    double lng = Double.valueOf(split[4]);
-                    coordinate = new ImmutableGeoCoordinate(lat, lng);
-                }
-                coordinateMap.get(documentName).put(offset, coordinate);
-            }
-        });
-        return coordinateMap;
-=======
         for (int tokenThreshold = 0; tokenThreshold <= 10; tokenThreshold++) {
             extractors.add(new PalladianLocationExtractor(database, new HeuristicDisambiguation(
                     ANCHOR_DISTANCE_THRESHOLD, //
@@ -427,7 +373,6 @@
                     tokenThreshold)));
         }
         return extractors;
->>>>>>> e276c9c8
     }
 
     @SuppressWarnings("unused")
@@ -442,33 +387,6 @@
     }
 
     public static void main(String[] args) {
-<<<<<<< HEAD
-        // String DATASET_LOCATION = "/Users/pk/Dropbox/Uni/Dissertation_LocationLab/LGL-converted";
-        // String DATASET_LOCATION = "/Users/pk/Dropbox/Uni/Datasets/TUD-Loc-2013/TUD-Loc-2013_V2";
-        String DATASET_LOCATION = "/Users/pk/Desktop/TUD-Loc-2013_V2_test";
-        // String DATASET_LOCATION = "C:\\Users\\Sky\\Desktop\\LocationExtractionDatasetSmall";
-        // String DATASET_LOCATION = "Q:\\Users\\David\\Desktop\\LocationExtractionDataset";
-        // evaluate(new YahooLocationExtractor(), DATASET_LOCATION);
-        // evaluate(new AlchemyLocationExtractor("b0ec6f30acfb22472f458eec1d1acf7f8e8da4f5"), DATASET_LOCATION);
-        // evaluate(new OpenCalaisLocationExtractor("mx2g74ej2qd4xpqdkrmnyny5"), DATASET_LOCATION);
-        // evaluate(new ExtractivLocationExtractor(), DATASET_LOCATION);
-
-        LocationDatabase database = DatabaseManagerFactory.create(LocationDatabase.class, "locations");
-        FeatureBasedDisambiguation disambiguation = new FeatureBasedDisambiguation();
-        disambiguation.setModel((BaggedDecisionTreeModel)FileHelper
-                .deserialize("location_disambiguation_1373204356826.model"));
-        // LocationDisambiguation disambiguation = new BaselineDisambiguation();
-        // evaluate(new PalladianLocationExtractor(database), DATASET_LOCATION);
-        evaluate(new PalladianLocationExtractor(database, disambiguation), DATASET_LOCATION);
-        // evaluateCoordinates(new PalladianLocationExtractor(database, disambiguation), DATASET_LOCATION);
-        // evaluateCoordinates(new YahooLocationExtractor(), DATASET_LOCATION);
-        // File pathToTexts = new File("/Users/pk/Dropbox/Uni/Datasets/TUD-Loc-2013/TUD-Loc-2013_V2-cleanTexts");
-        // File pathToJsonResults = new File("/Users/pk/Dropbox/Uni/Dissertation_LocationLab/UnlockTextResults");
-        // evaluate(new UnlockTextMockExtractor(pathToTexts, pathToJsonResults), DATASET_LOCATION);
-        // evaluateCoordinates(new UnlockTextMockExtractor(pathToTexts, pathToJsonResults), DATASET_LOCATION);
-        // evaluateCoordinates(new PalladianLocationExtractor(database), DATASET_LOCATION);
-        // evaluateCoordinates(new OpenCalaisLocationExtractor2("mx2g74ej2qd4xpqdkrmnyny5"), DATASET_LOCATION);
-=======
 
         LocationExtractionEvaluator evaluator = new LocationExtractionEvaluator();
         evaluator.addDataset("/Users/pk/Dropbox/Uni/Datasets/TUD-Loc-2013/TUD-Loc-2013_V2/2-validation");
@@ -513,7 +431,6 @@
         // evaluator.addExtractor(new UnlockTextMockExtractor(pathToTexts, pathToJsonResults));
 
         evaluator.runAll();
->>>>>>> e276c9c8
     }
 
 }