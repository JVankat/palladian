--- conflicted
+++ resolved
@@ -231,15 +231,10 @@
 
     public static void main(String[] args) {
         LocationDatabase database = DatabaseManagerFactory.create(LocationDatabase.class, "locations");
-<<<<<<< HEAD
         List<Location> locations = database.retrieveLocations("Social");
 
         CollectionHelper.print(locations);
-=======
-        System.out.println(database.retrieveLocations("U.S."));
-//        List<Location> locations = database.retrieveLocations("colombo");
-//
->>>>>>> c854f0ab
+
 //        for (Location location : locations) {
 //            List<Location> hierarchy = database.getHierarchy(location.getId());
 //            System.out.println(location);
