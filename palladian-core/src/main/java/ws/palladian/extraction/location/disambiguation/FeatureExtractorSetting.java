package ws.palladian.extraction.location.disambiguation;

<<<<<<< HEAD
import java.util.ArrayList;
import java.util.Arrays;
import java.util.HashSet;
import java.util.List;
import java.util.Set;
=======
import java.util.*;
>>>>>>> b27b595c

import org.apache.commons.lang3.Validate;

import ws.palladian.core.ClassifyingTagger;
import ws.palladian.extraction.location.scope.ScopeDetector;
import ws.palladian.helper.collection.CollectionHelper;
import ws.palladian.helper.functional.Factory;
import ws.palladian.retrieval.resources.WebContent;
import ws.palladian.retrieval.search.Searcher;

public interface FeatureExtractorSetting {

    /**
     * The default setting which worked well during our experiments. Use a value of 50km for distance-based features,
     * 100.000 for population-based features and treat equally-named locations within 50km as identical.
     */
    FeatureExtractorSetting DEFAULT = new Builder() //
            .setDistanceValues(50) //
            .setPopulationValues(100000) //
            .setEqualDistance(50).create();

    /**
     * @return Maximum distance, when two locations with same name are regarded equal.
     */
    int getEqualDistance();

    /**
     * @return Values for the distance, for which distance-based features should be extracted.
     */
    int[] getDistanceValues();

    /**
     * @return Values for the population, for which population-based features should be extracted.
     */
    int[] getPopulationValues();

    /**
     * @return Scope detectors to apply for determining the assumed main location from text.
     */
    List<ScopeDetector> getScopeDetectors();

    /**
     * @return Searchers to use, for determining how common a term is.
     */
    List<Searcher<?>> getIndexSearchers();

    /**
     * @return Word markers, for which explicit features will be created (e.g. <code>river</code>).
     */
    String[] getLocationMarkers();

    /**
     * @return <code>true</code> to create additional debugging features, should usually be set to <code>false</code>.
     */
    boolean isDebug();

    /**
     * @return The categories for which to extract probabilities for each annotation (as supplied by the
     *         {@link ClassifyingTagger}). When using e.g. a CoNLL model, you would typically specify
     *         <code>[PER, LOC, ORG, MISC]</code> here.
     */
    Set<String> getEntityCategories();

    class Builder implements Factory<FeatureExtractorSetting> {

        public static final int DEFAULT_EQUAL_DISTANCE = 50;

        int equalDistance = DEFAULT_EQUAL_DISTANCE;
        int[] distanceValues;
        int[] populationValues;
        List<ScopeDetector> scopeDetectors = new ArrayList<>();
<<<<<<< HEAD
        List<Searcher<? extends WebContent>> indexSearchers = new ArrayList<>();
=======
        List<Searcher<?>> indexSearchers = CollectionHelper.newArrayList();
>>>>>>> b27b595c
        String[] locationMarkers = new String[0];
        boolean debug = false;
        HashSet<String> entityCategories = new HashSet<>();

        public Builder setEqualDistance(int equalDistance) {
            this.equalDistance = equalDistance;
            return this;
        }

        public Builder setDistanceValues(int... distanceValues) {
            this.distanceValues = distanceValues;
            return this;
        }

        public Builder setPopulationValues(int... populationValues) {
            this.populationValues = populationValues;
            return this;
        }

        public Builder addScopeDetector(ScopeDetector scopeDetector) {
            this.scopeDetectors.add(scopeDetector);
            return this;
        }

        public Builder addIndexSearcher(Searcher<? extends WebContent> indexSearcher) {
            this.indexSearchers.add(indexSearcher);
            return this;
        }

        public Builder setLocationMarkers(String... locationMarkers) {
            this.locationMarkers = locationMarkers;
            return this;
        }

        public Builder setDebug(boolean debug) {
            this.debug = debug;
            return this;
        }

        public Builder setEntityCategories(String... entityCategories) {
            this.entityCategories = CollectionHelper.newHashSet(entityCategories);
            return this;
        }

        public Builder setFeatureExtractorSetting(FeatureExtractorSetting setting) {
            Validate.notNull(setting, "setting must not be null");
            this.equalDistance = setting.getEqualDistance();
            this.distanceValues = Arrays.copyOf(setting.getDistanceValues(), setting.getDistanceValues().length);
            this.populationValues = Arrays.copyOf(setting.getPopulationValues(), setting.getPopulationValues().length);
            this.scopeDetectors = setting.getScopeDetectors();
            this.indexSearchers = setting.getIndexSearchers();
            this.locationMarkers = Arrays.copyOf(setting.getLocationMarkers(), setting.getLocationMarkers().length);
            this.debug = setting.isDebug();
            this.entityCategories = new HashSet<>(setting.getEntityCategories());
            return this;
        }

        @Override
        public FeatureExtractorSetting create() {
            return new ImmutableFeatureExtractorSetting(this);
        }

    }

}<|MERGE_RESOLUTION|>--- conflicted
+++ resolved
@@ -1,14 +1,10 @@
 package ws.palladian.extraction.location.disambiguation;
 
-<<<<<<< HEAD
 import java.util.ArrayList;
 import java.util.Arrays;
 import java.util.HashSet;
 import java.util.List;
 import java.util.Set;
-=======
-import java.util.*;
->>>>>>> b27b595c
 
 import org.apache.commons.lang3.Validate;
 
@@ -80,11 +76,7 @@
         int[] distanceValues;
         int[] populationValues;
         List<ScopeDetector> scopeDetectors = new ArrayList<>();
-<<<<<<< HEAD
         List<Searcher<? extends WebContent>> indexSearchers = new ArrayList<>();
-=======
-        List<Searcher<?>> indexSearchers = CollectionHelper.newArrayList();
->>>>>>> b27b595c
         String[] locationMarkers = new String[0];
         boolean debug = false;
         HashSet<String> entityCategories = new HashSet<>();
