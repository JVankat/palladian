package ws.palladian.extraction.location;

<<<<<<< HEAD
import java.util.Collection;
=======
import java.util.Arrays;
import java.util.Collection;
import java.util.Collections;
import java.util.Comparator;
import java.util.EnumSet;
>>>>>>> 62d3b613
import java.util.HashMap;
import java.util.HashSet;
import java.util.Iterator;
import java.util.List;
import java.util.Map;
import java.util.Set;

import ws.palladian.classification.CategoryEntries;
import ws.palladian.classification.CategoryEntry;
import ws.palladian.extraction.content.PageContentExtractorException;
import ws.palladian.extraction.entity.Annotation;
import ws.palladian.extraction.entity.Annotations;
import ws.palladian.extraction.entity.NamedEntityRecognizer;
import ws.palladian.extraction.entity.StringTagger;
import ws.palladian.extraction.entity.tagger.WebKnoxNer;
import ws.palladian.extraction.feature.StopTokenRemover;
import ws.palladian.extraction.location.persistence.LocationDatabase;
import ws.palladian.extraction.location.sources.CachingLocationSource;
import ws.palladian.extraction.location.sources.GeonamesLocationSource;
import ws.palladian.extraction.location.sources.NewsSeecrLocationSource;
import ws.palladian.extraction.token.Tokenizer;
import ws.palladian.helper.collection.CollectionHelper;
import ws.palladian.helper.collection.Filter;
import ws.palladian.helper.constants.Language;
import ws.palladian.helper.html.HtmlHelper;
import ws.palladian.helper.io.FileHelper;
import ws.palladian.helper.math.MathHelper;
import ws.palladian.helper.nlp.StringHelper;
import ws.palladian.persistence.DatabaseManagerFactory;

/**
 * <p>
 * Given a text, the LocationDetector finds mentioned locations and returns annotations.
 * </p>
 * 
 * @author David Urbansky
 * 
 */
public class PalladianLocationExtractor extends LocationExtractor {

    // words that are unlikely to be a location
    private static final Set<String> skipWords;

    private final LocationSource locationSource;

    private final NamedEntityRecognizer entityRecognizer;

    private final List<LocationType> TYPE_PRIORITY = Arrays.asList(LocationType.COUNTRY, LocationType.CITY,
            LocationType.UNIT, LocationType.LANDMARK, LocationType.POI, LocationType.REGION, LocationType.CONTINENT,
            LocationType.STREET, LocationType.ZIP, LocationType.STREETNR);

    private final StopTokenRemover stopTokenRemover = new StopTokenRemover(Language.ENGLISH);

    static {
        skipWords = new HashSet<String>();
        skipWords.add("Monday");
        skipWords.add("Tuesday");
        skipWords.add("Wednesday");
        skipWords.add("Thursday");
        skipWords.add("Friday");
        skipWords.add("Saturday");
        skipWords.add("Sunday");
        skipWords.add("January");
        skipWords.add("February");
        skipWords.add("March");
        skipWords.add("April");
        skipWords.add("May");
        skipWords.add("June");
        skipWords.add("July");
        skipWords.add("August");
        skipWords.add("September");
        skipWords.add("October");
        skipWords.add("November");
        skipWords.add("December");
        skipWords.add("Parliament");
    }

    public PalladianLocationExtractor(String webKnoxApiKey, String geonamesUsername) {
        setName("Palladian Location Extractor");
        this.entityRecognizer = new WebKnoxNer(webKnoxApiKey);
        this.locationSource = new CachingLocationSource(new GeonamesLocationSource(geonamesUsername));
    }

    public PalladianLocationExtractor(String webKnoxApiKey, String mashapePublicKey, String mashapePrivateKey) {
        setName("Palladian Location Extractor");
        this.entityRecognizer = new WebKnoxNer(webKnoxApiKey);
        this.locationSource = new CachingLocationSource(
                new NewsSeecrLocationSource(mashapePublicKey, mashapePrivateKey));
    }

    public PalladianLocationExtractor(String webKnoxApiKey, LocationSource locationSource) {
        setName("Palladian Location Extractor");
        this.entityRecognizer = new WebKnoxNer(webKnoxApiKey);
        this.locationSource = locationSource;
    }

    @Override
    public String getModelFileEnding() {
        throw new UnsupportedOperationException(
                "this location detector does not support training and does not work with model files");
    }

    @Override
    public boolean setsModelFileEndingAutomatically() {
        return false;
    }

    @Override
    public boolean loadModel(String configModelFilePath) {
        throw new UnsupportedOperationException(
                "this location detector does not support training and does not work with model files");
    }

    @Override
    public Annotations getAnnotations(String inputText, String configModelFilePath) {
        LOGGER.warn("the configModelFilePath is ignored");
        return getAnnotations(inputText);
    }

    @Override
    public boolean train(String trainingFilePath, String modelFilePath) {
        throw new UnsupportedOperationException(
                "this location detector does not support training and does not work with model files");
    }

    @Override
    public Annotations getAnnotations(String text) {

<<<<<<< HEAD
        // Set<String> locationConceptNames = new HashSet<String>();
        // locationConceptNames.add("Country");
        // locationConceptNames.add("Nation");
        // locationConceptNames.add("County");
        // locationConceptNames.add("City");
        // locationConceptNames.add("Metropole");
=======
        Annotations locationEntities = new Annotations();
>>>>>>> 62d3b613

        // get candidates which could be locations
        // Annotations taggedEntities = entityRecognizer.getAnnotations(text);

        Annotations taggedEntities = StringTagger.getTaggedEntities(text);

        Set<Location> anchorLocations = CollectionHelper.newHashSet();

        // CollectionHelper.print(taggedEntities);

        filterPersonEntities(taggedEntities);
        filterNonEntities(taggedEntities, text);

        // CollectionHelper.print(taggedEntities);

<<<<<<< HEAD
        // Set<String> locationNames = new HashSet<String>();
=======
        Set<List<Location>> ambiguousLocations = CollectionHelper.newHashSet();
>>>>>>> 62d3b613

        // try to find them in the database
        for (Annotation locationCandidate : taggedEntities) {

            String entityValue = locationCandidate.getEntity();

            if (!StringHelper.isCompletelyUppercase(entityValue) && stopTokenRemover.isStopword(entityValue)) {
                continue;
            }

            if (skipWords.contains(entityValue)) {
                continue;
            }

            // search entities by name
            // List<Location> retrievedLocations = locationSource.retrieveLocations(entityValue);
            List<Location> retrievedLocations = locationSource.retrieveLocations(entityValue,
                    EnumSet.of(Language.ENGLISH));
            if (retrievedLocations.isEmpty()) {
                continue;
            }
            for (Location location : retrievedLocations) {
                if (EnumSet.of(LocationType.CONTINENT, LocationType.COUNTRY).contains(location.getType())) {
                    anchorLocations.add(location);
                }
            }

            boolean ambiguous = checkAmbiguity(retrievedLocations);
            if (ambiguous) {
                ambiguousLocations.add(retrievedLocations);
                System.out.println("- " + entityValue + " is ambiguous!");
            } else {
                System.out.println("+ " + entityValue + " is not amiguous: " + retrievedLocations);
            }

            Location location = selectLocation(retrievedLocations);
            
            CategoryEntries categoryEntries = new CategoryEntries();
            categoryEntries.add(new CategoryEntry(location.getType().toString(), 1));
            locationCandidate.setTags(categoryEntries);
            
            locationEntities.add(locationCandidate);

//            Location fixme = new Location(locationCandidate);
//            fixme.setAlternativeNames(location.getAlternativeNames());
//            fixme.setId(location.getId());
//            fixme.setLatitude(location.getLatitude());
//            fixme.setLongitude(location.getLongitude());
//            fixme.setPopulation(location.getPopulation());
//            fixme.setPrimaryName(entityValue);
//            fixme.setType(location.getType());
//            fixme.setValue(location.getValue());
//            locationEntities.add(fixme);

            // XXX
            if (!ambiguous && entityValue.split("\\s").length >= 3) {
                anchorLocations.add(location);
            }
        }

        // disambiguate(anchorLocations, ambiguousLocations);

        // if we have cities and countries with the same name, we remove the cities
        // return processCandidateList(locationEntities);
        return locationEntities;
    }

    private Collection<Location> getByType(Collection<Location> locations, final LocationType type) {
        return CollectionHelper.filter(locations, new Filter<Location>() {
            @Override
            public boolean accept(Location item) {
                return item.getType() == type;
            }
        }, new HashSet<Location>());
    }

    private void disambiguate(Set<Location> anchorLocations, Set<List<Location>> ambiguousLocations) {

        // if we have countries as anchors, we remove the continents, to be more precise.
        if (getByType(anchorLocations, LocationType.COUNTRY).size() > 0) {
            CollectionHelper.filter(anchorLocations, new Filter<Location>() {
                @Override
                public boolean accept(Location item) {
                    return item.getType() == LocationType.COUNTRY;
                }
            });
        }

        System.out.println("Anchor locations: ");
        CollectionHelper.print(anchorLocations);

        // go through each group
        for (List<Location> list : ambiguousLocations) {

            // check each location in group
            for (Location location : list) {

                boolean anchored = false;
                System.out.println("get hierarchy for " + location.getId());
                List<Location> hierarchy = locationSource.getHierarchy(location.getId());
                for (Location anchorLocation : anchorLocations) {
                    if (hierarchy.contains(anchorLocation)) {
                        anchored = true;
                    }
                }

                System.out.println(anchored + " -> " + location);

            }
            System.out.println("-----------");
        }

    }

    private void filterNonEntities(Annotations taggedEntities, String text) {
        List<String> tokens = Tokenizer.tokenize(text);
        Set<String> lowercaseTokens = CollectionHelper.filter(tokens, new Filter<String>() {
            @Override
            public boolean accept(String item) {
                return !StringHelper.startsUppercase(item);
            }
        }, new HashSet<String>());
        Iterator<Annotation> iterator = taggedEntities.iterator();
        while (iterator.hasNext()) {
            Annotation current = iterator.next();
            if (lowercaseTokens.contains(current.getEntity().toLowerCase())) {
                iterator.remove();
                System.out.println("Remove lowercase entity " + current.getEntity());
            }
        }

    }

    /**
     * Check, if a Collection of {@link Location}s are "ambiguous". The condition of ambiguity is fulfilled, if two
     * given Locations in the Collection have a greater distance then a specified threshold.
     * 
     * @param retrievedLocations
     * @return
     */
    private boolean checkAmbiguity(List<Location> retrievedLocations) {
        if (retrievedLocations.size() <= 1) {
            return false;
        }
        for (int i = 0; i < retrievedLocations.size(); i++) {
            Location location1 = retrievedLocations.get(i);
            for (int j = i + 1; j < retrievedLocations.size(); j++) {
                Location location2 = retrievedLocations.get(j);
                double distance = getDistance(location1, location2);
                if (distance > 50) {
                    return true;
                }
            }
        }
        return false;
    }

    /**
     * Select one location when multiple were retrieved. Currently simply rank by prior.
     * 
     * @param retrievedLocations
     * @return
     */
    private Location selectLocation(List<Location> retrievedLocations) {
        Collections.sort(retrievedLocations, new Comparator<Location>() {
            @Override
            public int compare(Location l1, Location l2) {
                int priority1 = TYPE_PRIORITY.indexOf(l1.getType());
                int priority2 = TYPE_PRIORITY.indexOf(l2.getType());
                return Integer.valueOf(priority1).compareTo(priority2);
            }
        });
        return CollectionHelper.getFirst(retrievedLocations);
    }

    /**
     * <p>
     * Often we can find places with the same name at different locations. We need to find out which places are the most
     * likely.
     * </p>
     * <ol>
     * <li>First we replace all city entities if we also found a country entity with the same name.</li>
     * <li>If we have several cities with the same name we pick the one that is in a country of the list or if there is
     * no country, we pick the largest city.</li>
     * </ol>
     * 
     * @param locations The set of detected entity candidates.
     * @return A reduced set of entities containing only the most likely ones.
     */
    private List<Location> processCandidateList(List<Location> locations) {
        Set<Location> entitiesToRemove = new HashSet<Location>();

        Set<Location> countries = new HashSet<Location>();
        Set<Location> cities = new HashSet<Location>();
        Map<String, Set<Location>> citiesWithSameName = new HashMap<String, Set<Location>>();

        // STEP 1: if we have cities and countries with the same name, we remove the cities
        for (Location location : locations) {

            // check whether entity is a city and we have a country
            // boolean keepLocation = true;
            if (location.getType() == LocationType.CITY) {
                cities.add(location);
                if (citiesWithSameName.get(location.getPrimaryName()) != null) {
                    citiesWithSameName.get(location.getPrimaryName()).add(location);
                } else {
                    Set<Location> set = new HashSet<Location>();
                    set.add(location);
                    citiesWithSameName.put(location.getPrimaryName(), set);
                }

                for (Location entity2 : locations) {
                    if (entity2.getType() == LocationType.COUNTRY
                            && entity2.getPrimaryName().equalsIgnoreCase(location.getPrimaryName())) {
                        // keepLocation = false;
                        entitiesToRemove.add(location);
                    }
                }
            } else if (location.getType() == LocationType.COUNTRY) {
                countries.add(location);
            }

            // if (keepLocation) {
            // entitiesToRemove.add(location);
            // }
        }

        // STEP 2: if we have several cities with the same name, we pick the one in the country or the largest
        // for (Set<Location> citySet : citiesWithSameName.values()) {
        // // cities with the same name
        // if (citySet.size() > 1) {
        //
        // // calculate distance to all countries, take the city closest to any country
        // Location closestCity = null;
        // double closestDistance = Integer.MAX_VALUE;
        // Location biggestCity = null;
        // long biggestPopulation = -1;
        // for (Location city : citySet) {
        //
        // // update biggest city
        // long population = getPopulation(city);
        // if (population > biggestPopulation) {
        // biggestCity = city;
        // biggestPopulation = population;
        // }
        //
        // // upate closest city to countries
        // for (Location country : countries) {
        //
        // double distance = getDistance(city, country);
        // if (distance < closestDistance) {
        // closestCity = city;
        // closestDistance = distance;
        // }
        //
        // }
        // }
        //
        // // we keep only one city
        // Location keepCity = null;
        // if (closestCity != null) {
        // keepCity = closestCity;
        // } else if (biggestCity != null) {
        // keepCity = biggestCity;
        // } else {
        // keepCity = citySet.iterator().next();
        // }
        //
        // citySet.remove(keepCity);
        //
        // for (Location entity : citySet) {
        // entitiesToRemove.add(entity);
        // }
        // // entitiesToRemove.addAll(citySet);
        // }
        // }

        // CollectionHelper.print(entitiesToRemove);

        for (Location entity : entitiesToRemove) {
            locations.remove(entity);
        }
        // entitiesToRemove.addAll(removeLocationsOutOfBounds(locations));
        // for (Location entity : entitiesToRemove) {
        // locations.remove(entity);
        // }


        return locations;
    }

    /**
     * <p>
     * We remove locations that are not in one "bounding location". A bounding location is a country or continent.
     * </p>
     * 
     * @param locations The locations to check.
     * @return A collection of locations that should be removed.
     */
    private Collection<Location> removeLocationsOutOfBounds(Collection<Location> locations) {
        Collection<Location> toKeep = new HashSet<Location>();

        for (Location location : locations) {
            List<Location> hierarchy = locationSource.getHierarchy(location.getId());

            // check whether another location is in the hierarchy of this location
            for (Location hierarchyLocation : hierarchy) {
                if (hierarchyLocation.getType() == LocationType.COUNTRY) {
                    for (Location location2 : locations) {
                        if (location2.getType() == LocationType.COUNTRY
                                && location2.getPrimaryName().equalsIgnoreCase(hierarchyLocation.getPrimaryName())) {
                            toKeep.add(location);
                        }
                    }
                }
            }
        }

        locations.removeAll(toKeep);
        return locations;
    }

    private double getDistance(Location city, Location country) {
        double distance = Integer.MAX_VALUE;

        try {

            Double lat1 = city.getLatitude();
            Double lng1 = city.getLongitude();
            Double lat2 = country.getLatitude();
            Double lng2 = country.getLongitude();

            distance = MathHelper.computeDistanceBetweenWorldCoordinates(lat1, lng1, lat2, lng2);

        } catch (Exception e) {
        }

        return distance;
    }

    private static final List<String> PREFIXES = Arrays.asList("Mrs.", "Mrs", "Mr.", "Mr", "Ms.", "Ms", "President",
            "Minister", "General", "Sir", "Lady", "Democrat", "Republican", "Senator", "Chief", "Whip", "Reverend",
            "Detective", "Det", "Superintendent", "Supt", "Chancellor", "Cardinal", "Premier", "Representative",
            "Governor", "Minister", "Dr.", "Dr", "Professor", "Prof.", "Prof", "Lawyer", "Inspector", "Admiral",
            "Officer", "Cyclist", "Commissioner", "Olympian", "Sergeant", "Shareholder", "Coroner", "Constable",
            "Magistrate", "Judge", "Futurist", "Recorder", "Councillor", "Councilor", "King", "Reporter", "Leader",
            "Executive", "Justice", "Secretary", "Prince", "Congressman", "Skipper", "Liberal", "Analyst", "Major",
            "Writer", "Ombudsman", "Examiner");

    private void filterPersonEntities(Annotations annotations) {
        Set<String> blacklist = CollectionHelper.newHashSet();
        for (Annotation annotation : annotations) {
            String value = annotation.getEntity().toLowerCase();
            for (String prefix : PREFIXES) {
                if (value.contains(prefix.toLowerCase() + " ")) {
                    blacklist.addAll(Arrays.asList(annotation.getEntity().toLowerCase().split("\\s")));
                }
                if (value.endsWith(" gmb")||value.endsWith(" inc")||value.endsWith(" co")) {
                    blacklist.addAll(Arrays.asList(annotation.getEntity().toLowerCase().split("\\s")));
                }
            }
        }
        Iterator<Annotation> iterator = annotations.iterator();
        while (iterator.hasNext()) {
            Annotation annotation = iterator.next();
            String value = annotation.getEntity().toLowerCase();
            boolean remove = blacklist.contains(value);
            for (String blacklistedItem : blacklist) {
                if (StringHelper.containsWord(blacklistedItem, value)) {
                    remove = true;
                    break;
                }
            }
            if (remove) {
                System.out.println("Remove " + annotation);
                iterator.remove();
            }
        }
    }

    public static void main(String[] args) throws PageContentExtractorException {

        // String mashapePublicKey = "u3ewnlzvxvbg3gochzqcrulimgngsb";
        // String mashapePrivateKey = "dxkyimj8rjoyti1mqx2lqragbbg71k";
        String webKnoxApiKey = "v30170b8523o23il4bz3v04";
        LocationDatabase database = DatabaseManagerFactory.create(LocationDatabase.class, "locations");
        PalladianLocationExtractor extractor = new PalladianLocationExtractor(webKnoxApiKey, database);

        String rawText = FileHelper
                .readFileToString("/Users/pk/Desktop/LocationLab/LocationExtractionDataset/text1.txt");
        String cleanText = HtmlHelper.stripHtmlTags(rawText);

        // Annotations taggedEntities = StringTagger.getTaggedEntities(cleanText);
        // CollectionHelper.print(taggedEntities);
        // filterNonLocations(taggedEntities);
        // CollectionHelper.print(taggedEntities);
        // System.exit(0);

        // List<Location> locations = extractor.detectLocations(cleanText);
        List<Annotation> locations = extractor.getAnnotations(cleanText);
        CollectionHelper.print(locations);

        // String text = "";
        //
        // PalladianContentExtractor pce = new PalladianContentExtractor();
        // text = pce.setDocument("http://www.bbc.co.uk/news/world-africa-17887914").getResultText();
        //
        // PalladianLocationExtractor locationDetector = new PalladianLocationExtractor();
        // Collection<Location> locations = locationDetector.detectLocations(text);
        //
        // CollectionHelper.print(locations);
    }

}<|MERGE_RESOLUTION|>--- conflicted
+++ resolved
@@ -1,14 +1,10 @@
 package ws.palladian.extraction.location;
 
-<<<<<<< HEAD
-import java.util.Collection;
-=======
 import java.util.Arrays;
 import java.util.Collection;
 import java.util.Collections;
 import java.util.Comparator;
 import java.util.EnumSet;
->>>>>>> 62d3b613
 import java.util.HashMap;
 import java.util.HashSet;
 import java.util.Iterator;
@@ -137,16 +133,7 @@
     @Override
     public Annotations getAnnotations(String text) {
 
-<<<<<<< HEAD
-        // Set<String> locationConceptNames = new HashSet<String>();
-        // locationConceptNames.add("Country");
-        // locationConceptNames.add("Nation");
-        // locationConceptNames.add("County");
-        // locationConceptNames.add("City");
-        // locationConceptNames.add("Metropole");
-=======
         Annotations locationEntities = new Annotations();
->>>>>>> 62d3b613
 
         // get candidates which could be locations
         // Annotations taggedEntities = entityRecognizer.getAnnotations(text);
@@ -162,11 +149,7 @@
 
         // CollectionHelper.print(taggedEntities);
 
-<<<<<<< HEAD
-        // Set<String> locationNames = new HashSet<String>();
-=======
         Set<List<Location>> ambiguousLocations = CollectionHelper.newHashSet();
->>>>>>> 62d3b613
 
         // try to find them in the database
         for (Annotation locationCandidate : taggedEntities) {
