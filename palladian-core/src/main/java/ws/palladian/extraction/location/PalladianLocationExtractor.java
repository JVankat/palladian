--- conflicted
+++ resolved
@@ -45,22 +45,15 @@
 
     private static final AddressTagger addressTagger = new AddressTagger();
 
-<<<<<<< HEAD
-=======
     private static final ContextClassifier contextClassifier = new ContextClassifier(ClassificationMode.PROPAGATION);
 
->>>>>>> 0311c35e
     public PalladianLocationExtractor(LocationSource locationSource, LocationDisambiguation disambiguation) {
         this.locationSource = locationSource;
         this.disambiguation = disambiguation;
     }
 
     public PalladianLocationExtractor(LocationSource locationSource) {
-<<<<<<< HEAD
-        this(locationSource, new ProximityDisambiguation());
-=======
         this(locationSource, new HeuristicDisambiguation());
->>>>>>> 0311c35e
     }
 
     @Override
@@ -83,11 +76,7 @@
 
         Annotations<LocationAnnotation> result = new Annotations<LocationAnnotation>();
 
-<<<<<<< HEAD
-        List<LocationAnnotation> locationEntities = disambiguation.disambiguate(text, taggedEntities, locations);
-=======
         List<LocationAnnotation> locationEntities = disambiguation.disambiguate(text, locations);
->>>>>>> 0311c35e
         result.addAll(locationEntities);
 
         // last step, recognize streets. For also extracting ZIP codes, this needs to be better integrated into above's
@@ -128,18 +117,6 @@
 
     public static void main(String[] args) {
         LocationDatabase database = DatabaseManagerFactory.create(LocationDatabase.class, "locations");
-<<<<<<< HEAD
-        PalladianLocationExtractor extractor = new PalladianLocationExtractor(database,
-                new FeatureBasedDisambiguation());
-        String rawText = FileHelper
-                .readFileToString("/Users/pk/Dropbox/Uni/Datasets/TUD-Loc-2013/TUD-Loc-2013_V2/text1.txt");
-        // .readFileToString("/Users/pk/Desktop/LocationLab/LGL-converted/text_38822240.txt");
-        // .readFileToString("/Users/pk/Desktop/LocationLab/LGL-converted/text_38765806.txt");
-        // .readFileToString("/Users/pk/Desktop/LocationLab/LGL-converted/text_38812825.txt");
-        // .readFileToString("/Users/pk/Desktop/LocationLab/LGL-converted/text_38543488.txt");
-        // .readFileToString("/Users/pk/Desktop/LocationLab/LGL-converted/text_38543534.txt");
-        // .readFileToString("/Users/pk/Desktop/LocationLab/LGL-converted/text_38543581.txt");
-=======
         PalladianLocationExtractor extractor = new PalladianLocationExtractor(database);
         String rawText = FileHelper
         // .readFileToString("/Users/pk/Dropbox/Uni/Datasets/TUD-Loc-2013/TUD-Loc-2013_V2/0-all/text91.txt");
@@ -157,7 +134,6 @@
         // .readFileToString("/Users/pk/Dropbox/Uni/Dissertation_LocationLab/LGL-converted/0-all/text_34647085.txt");
         // .readFileToString("/Users/pk/Dropbox/Uni/Dissertation_LocationLab/LGL-converted/0-all/text_41298996.txt");
         // .readFileToString("/Users/pk/Dropbox/Uni/Dissertation_LocationLab/LGL-converted/text_38551711.txt");
->>>>>>> 0311c35e
         String cleanText = HtmlHelper.stripHtmlTags(rawText);
         List<LocationAnnotation> locations = extractor.getAnnotations(cleanText);
         CollectionHelper.print(locations);
