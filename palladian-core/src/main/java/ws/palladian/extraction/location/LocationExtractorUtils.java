package ws.palladian.extraction.location;

import java.io.File;
import java.util.ArrayList;
import java.util.Arrays;
import java.util.Collection;
import java.util.HashSet;
import java.util.Iterator;
import java.util.List;
import java.util.Map;
import java.util.Set;

import org.apache.commons.lang3.StringUtils;
import org.apache.commons.lang3.Validate;

import ws.palladian.extraction.entity.Annotations;
import ws.palladian.extraction.entity.ContextAnnotation;
import ws.palladian.extraction.entity.FileFormatParser;
import ws.palladian.helper.ProgressMonitor;
import ws.palladian.helper.collection.CollectionHelper;
import ws.palladian.helper.collection.Factory;
import ws.palladian.helper.collection.Filter;
import ws.palladian.helper.collection.LazyMap;
import ws.palladian.helper.html.HtmlHelper;
import ws.palladian.helper.io.FileHelper;
import ws.palladian.helper.io.LineAction;

/**
 * @author Philipp Katz
 */
public final class LocationExtractorUtils {

    public static String normalizeName(String value) {
        if (value.matches("([A-Z]\\.)+")) {
            value = value.replace(".", "");
        }
        value = value.replaceAll("[©®™]", "");
        value = value.replaceAll("\\s+", " ");
        if (value.equals("US")) {
            value = "U.S.";
        }
        return value;
    }

    /**
     * <p>
     * Get the biggest {@link Location} from the given {@link Collection}.
     * </p>
     * 
     * @param locations The locations.
     * @return The {@link Location} with the highest population, or <code>null</code> in case the collection was empty,
     *         or none of the locations has a population specified.
     */
    public static Location getBiggest(Collection<Location> locations) {
        Validate.notNull(locations, "locations must not be null");
        Location biggest = null;
        for (Location location : locations) {
            Long population = location.getPopulation();
            if (population == null) {
                continue;
            }
            if (biggest == null || population > biggest.getPopulation()) {
                biggest = location;
            }
        }
        return biggest;
    }

    /**
     * <p>
     * Get the highest population from the given {@link Collection} of {@link Location}s.
     * </p>
     * 
     * @param locations The locations, not <code>null</code>.
     * @return The count of the highest population, or zero, in case the collection was empty or non of the locations
     *         had a population value.
     */
    public static long getHighestPopulation(Collection<Location> locations) {
        Validate.notNull(locations, "locations must not be null");
        Location biggestLocation = getBiggest(locations);
        if (biggestLocation == null || biggestLocation.getPopulation() == null) {
            return 0;
        }
        return biggestLocation.getPopulation();
    }

    /**
     * <p>
     * For each pair in the given Collection of {@link Location}s determine the distance, and return the highest
     * distance.
     * </p>
     * 
     * @param locations {@link Collection} of {@link Location}s, not <code>null</code>.
     * @return The maximum distance between any pair in the given {@link Collection}, or zero in case the collection wsa
     *         empty.
     */
    public static double getLargestDistance(Collection<Location> locations) {
        double largestDistance = 0;
        List<Location> temp = new ArrayList<Location>(locations);
        for (int i = 0; i < temp.size(); i++) {
            Location l1 = temp.get(i);
            for (int j = i + 1; j < temp.size(); j++) {
                Location l2 = temp.get(j);
                largestDistance = Math.max(largestDistance, GeoUtils.getDistance(l1, l2));
            }
        }
        return largestDistance;
    }

    public static <T> Set<T> filterConditionally(Collection<T> set, Filter<T> filter) {
        Set<T> temp = new HashSet<T>(set);
        CollectionHelper.remove(temp, filter);
        return temp.size() > 0 ? temp : new HashSet<T>(set);
    }

    /**
     * <p>
<<<<<<< HEAD
     * Check, whether two {@link Location}s share a common name. Names are normalized according to the rules given in
     * {@link #normalizeName(String)}.
     * </p>
     * 
     * @param l1 First location, not <code>null</code>.
     * @param l2 Second location, not <code>null</code>.
     * @return <code>true</code>, if a common name exists, <code>false</code> otherwise.
     */
    public static boolean commonName(Location l1, Location l2) {
        Set<String> names1 = collectNames(l1);
        Set<String> names2 = collectNames(l2);
        names1.retainAll(names2);
        return names1.size() > 0;
    }

    public static Set<String> collectNames(Location location) {
        Set<String> names = CollectionHelper.newHashSet();
        names.add(normalizeName(location.getPrimaryName()));
        for (AlternativeName alternativeName : location.getAlternativeNames()) {
            names.add(normalizeName(alternativeName.getName()));
        }
        return names;
    }

=======
     * Get an {@link Iterator} for the TUD-Loc dataset.
     * </p>
     * 
     * @param datasetDirectory Path to the dataset directory containing the annotated text files and a
     *            <code>coordinates.csv</code> file, not <code>null</code>.
     * @return An iterator for the dataset.
     */
    public static Iterator<LocationDocument> iterateDataset(File datasetDirectory) {
        List<File> files = Arrays.asList(FileHelper.getFiles(datasetDirectory.getPath(), "text"));
        File coordinateFile = new File(datasetDirectory, "coordinates.csv");

        final Iterator<File> fileIterator = files.iterator();
        final Map<String, Map<Integer, GeoCoordinate>> coordinates = readCoordinates(coordinateFile);
        final int numFiles = files.size();

        return new Iterator<LocationDocument>() {
            ProgressMonitor monitor = new ProgressMonitor(numFiles, 0);
            @Override
            public boolean hasNext() {
                return fileIterator.hasNext();
            }

            @Override
            public LocationDocument next() {
                monitor.incrementAndPrintProgress();
                File currentFile = fileIterator.next();
                String rawText = FileHelper.readFileToString(currentFile).replace(" role=\"main\"", "");
                String cleanText = HtmlHelper.stripHtmlTags(rawText);
                Map<Integer, GeoCoordinate> currentCoordinates = coordinates.get(currentFile.getName());
                List<LocationAnnotation> annotations = getAnnotations(rawText, currentCoordinates);
                return new LocationDocument(currentFile.getName(), cleanText, annotations);
            }

            @Override
            public void remove() {
                throw new UnsupportedOperationException();
            }
        };

    }

    /**
     * <p>
     * Read a coordinates CSV file from TUD-Loc dataset. The coordinates file contains the following columns:
     * <code>docId;idx;offset;latitude;longitude;sourceId</code>. <code>docId</code> specifies the filename,
     * <code>idx</code> is a running index for the annotations, starting with zero, <code>offset</code> is the character
     * offset from the beginning of the text, starting with zero, <code>latitude</code> and <code>longitude</code>
     * specify the coordinates, but may be empty, <code>sourceId</code> is a unique, source specific identifier for the
     * location.
     * </p>
     * 
     * @param coordinateFile The path to the coordinate file, not <code>null</code>.
     * @return A nested map; first key is the docId, second key is the character offset, value are {@link GeoCoordinate}
     *         s. In case, the coordinates did not specify longitude/latitude values, the values in the GeoCoordinate
     *         are also <code>null</code>.
     */
    public static Map<String, Map<Integer, GeoCoordinate>> readCoordinates(File coordinateFile) {
        Validate.notNull(coordinateFile, "coordinateFile must not be null");
        final Map<String, Map<Integer, GeoCoordinate>> coordinateMap = LazyMap
                .create(new Factory<Map<Integer, GeoCoordinate>>() {
                    @Override
                    public Map<Integer, GeoCoordinate> create() {
                        return CollectionHelper.newTreeMap();
                    }
                });
        int lines = FileHelper.performActionOnEveryLine(coordinateFile, new LineAction() {
            @Override
            public void performAction(String line, int lineNumber) {
                if (lineNumber == 0) {
                    return;
                }
                String[] split = StringUtils.splitPreserveAllTokens(line, ";");
                String documentName = split[0];
                int offset = Integer.valueOf(split[2]);
                GeoCoordinate coordinate = null;
                if (!split[3].isEmpty() && !split[4].isEmpty()) {
                    double lat = Double.valueOf(split[3]);
                    double lng = Double.valueOf(split[4]);
                    coordinate = new ImmutableGeoCoordinate(lat, lng);
                }
                coordinateMap.get(documentName).put(offset, coordinate);
            }
        });
        if (lines == -1) {
            throw new IllegalStateException("Could not read " + coordinateFile);
        }
        return coordinateMap;
    }

    private static List<LocationAnnotation> getAnnotations(String rawText, Map<Integer, GeoCoordinate> coordinates) {
        List<LocationAnnotation> annotations = CollectionHelper.newArrayList();
        Annotations<ContextAnnotation> xmlAnnotations = FileFormatParser.getAnnotationsFromXmlText(rawText);
        for (ContextAnnotation xmlAnnotation : xmlAnnotations) {
            int dummyId = xmlAnnotation.getValue().hashCode();
            String name = xmlAnnotation.getValue();
            GeoCoordinate coordinate = coordinates.get(xmlAnnotation.getStartPosition());
            Double lat = coordinate != null ? coordinate.getLongitude() : null;
            Double lng = coordinate != null ? coordinate.getLatitude() : null;
            LocationType type = LocationType.map(xmlAnnotation.getTag());
            Location location = new ImmutableLocation(dummyId, name, type, lng, lat, 0l);
            annotations.add(new LocationAnnotation(xmlAnnotation, location));
        }
        return annotations;
    }

    /**
     * <p>
     * Check, whether the given {@link Collection} contains a {@link Location} of one of the specified
     * {@link LocationType}s.
     * </p>
     * 
     * @param locations The locations, not <code>null</code>.
     * @param types The {@link LocationType}s for which to check.
     * @return <code>true</code> in case there is at least one location of the specified types, <code>false</code>
     *         otherwise.
     */
    public static boolean containsType(Collection<Location> locations, LocationType... types) {
        for (LocationType type : types) {
            for (Location location : locations) {
                if (location.getType() == type) {
                    return true;
                }
            }
        }
        return false;
    }

    /**
     * <p>
     * Check, whether at least two of the given locations in the {@link Collection} have different names (i.e. the
     * intersection of all names of each {@link Location} is empty).
     * </p>
     * 
     * @param locations The locations, not <code>null</code>.
     * @return <code>true</code> in case there is at least one pair in the given collection which does not share at
     *         least one name.
     */
    public static boolean differentNames(Collection<Location> locations) {
        Set<String> allNames = CollectionHelper.newHashSet();
        for (Location location : locations) {
            Set<String> currentNames = location.collectAlternativeNames();
            if (allNames.size() > 0) {
                Set<String> tempIntersection = new HashSet<String>(allNames);
                tempIntersection.retainAll(currentNames);
                if (tempIntersection.isEmpty()) {
                    return true;
                }
            }
            allNames.addAll(currentNames);
        }
        return false;
    }

    public static boolean sameNames(Collection<Location> locations) {
        return !differentNames(locations);
    }

    /**
     * <p>
     * Filter {@link Location}s by {@link LocationType}.
     * </p>
     * 
     * @author Philipp Katz
     */
>>>>>>> 0311c35e
    public static class LocationTypeFilter implements Filter<Location> {

        private final LocationType type;

        public LocationTypeFilter(LocationType type) {
            this.type = type;
        }

        @Override
        public boolean accept(Location item) {
            return item.getType() == type;
        }

    }

    public static class CoordinateFilter implements Filter<Location> {
        @Override
        public boolean accept(Location item) {
            return item.getLatitude() != null && item.getLongitude() != null;
        }

    }

    public static class LocationDocument {

        private final String fileName;
        private final String text;
        private final List<LocationAnnotation> annotations;

        public LocationDocument(String fileName, String text, List<LocationAnnotation> annotations) {
            this.fileName = fileName;
            this.text = text;
            this.annotations = annotations;
        }

        public String getFileName() {
            return fileName;
        }

        public String getText() {
            return text;
        }

        public List<LocationAnnotation> getAnnotations() {
            return annotations;
        }

    }

    private LocationExtractorUtils() {
        // thou shalt not instantiate
    }

}<|MERGE_RESOLUTION|>--- conflicted
+++ resolved
@@ -115,32 +115,6 @@
 
     /**
      * <p>
-<<<<<<< HEAD
-     * Check, whether two {@link Location}s share a common name. Names are normalized according to the rules given in
-     * {@link #normalizeName(String)}.
-     * </p>
-     * 
-     * @param l1 First location, not <code>null</code>.
-     * @param l2 Second location, not <code>null</code>.
-     * @return <code>true</code>, if a common name exists, <code>false</code> otherwise.
-     */
-    public static boolean commonName(Location l1, Location l2) {
-        Set<String> names1 = collectNames(l1);
-        Set<String> names2 = collectNames(l2);
-        names1.retainAll(names2);
-        return names1.size() > 0;
-    }
-
-    public static Set<String> collectNames(Location location) {
-        Set<String> names = CollectionHelper.newHashSet();
-        names.add(normalizeName(location.getPrimaryName()));
-        for (AlternativeName alternativeName : location.getAlternativeNames()) {
-            names.add(normalizeName(alternativeName.getName()));
-        }
-        return names;
-    }
-
-=======
      * Get an {@link Iterator} for the TUD-Loc dataset.
      * </p>
      * 
@@ -305,7 +279,6 @@
      * 
      * @author Philipp Katz
      */
->>>>>>> 0311c35e
     public static class LocationTypeFilter implements Filter<Location> {
 
         private final LocationType type;
