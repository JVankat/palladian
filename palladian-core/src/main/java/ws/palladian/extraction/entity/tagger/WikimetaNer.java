package ws.palladian.extraction.entity.tagger;

import java.io.ByteArrayInputStream;
import java.util.ArrayList;
import java.util.List;

import org.apache.commons.lang3.Validate;
import org.w3c.dom.Document;
import org.w3c.dom.Node;
import org.xml.sax.InputSource;

import ws.palladian.extraction.entity.Annotations;
import ws.palladian.extraction.entity.NamedEntityRecognizer;
import ws.palladian.helper.html.HtmlHelper;
import ws.palladian.helper.html.XPathHelper;
import ws.palladian.helper.io.FileHelper;
<<<<<<< HEAD
import ws.palladian.processing.features.Annotated;
import ws.palladian.processing.features.Annotation;
=======
import ws.palladian.processing.features.Annotation;
import ws.palladian.processing.features.ImmutableAnnotation;
>>>>>>> e276c9c8
import ws.palladian.retrieval.HttpException;
import ws.palladian.retrieval.HttpRequest;
import ws.palladian.retrieval.HttpRequest.HttpMethod;
import ws.palladian.retrieval.HttpResult;
import ws.palladian.retrieval.HttpRetriever;
import ws.palladian.retrieval.HttpRetrieverFactory;
import ws.palladian.retrieval.parser.DocumentParser;
import ws.palladian.retrieval.parser.ParserException;
import ws.palladian.retrieval.parser.ParserFactory;

/**
 * <p>
 * Named Entity Recognizer based on <a href="http://wikimeta.com">Wikimeta</a>. Supported entity types can be found <a
 * href="http://wikimeta.com/forum/viewtopic.php?f=9&t=2&sid=6f949629baf4149f69b12308d3975a86">here</a>.
 * </p>
 * 
 * @author Philipp Katz
 * @see <a href="http://wikimeta.com/api.html">API documentation</a>
 */
public final class WikimetaNer extends NamedEntityRecognizer {

    /** The API key for accessing the service. */
    private final String apiKey;

    /** For contacting the web service. */
    private final HttpRetriever httpRetriever;

    /** For parsing the XML API response. */
    private final DocumentParser xmlParser;

    /**
     * <p>
     * Initialize a new Wikimedia Named Entity Recognizer with the specified API key.
     * </p>
     * 
     * @param apiKey The required API key for accessing the service, not <code>null</code> or empty.
     */
    public WikimetaNer(String apiKey) {
        Validate.notEmpty(apiKey, "apiKey must not be provided.");

        this.apiKey = apiKey;
        this.httpRetriever = HttpRetrieverFactory.getHttpRetriever();
        this.xmlParser = ParserFactory.createXmlParser();
    }

    /** Package-private. Intended for unit-testing only. */
    WikimetaNer() {
        this.apiKey = null;
        this.httpRetriever = null;
        this.xmlParser = ParserFactory.createXmlParser();
    }

    @Override
    public List<Annotation> getAnnotations(String inputText) {
        List<Annotation> annotations;
        try {
            HttpResult httpResult = performRequest(inputText);
            String resultString = httpResult.getStringContent();
            if (resultString.contains("<error msg=")) {
                throw new IllegalStateException("Error from the web service: " + resultString);
            }
            annotations = parseXml(new InputSource(new ByteArrayInputStream(httpResult.getContent())), inputText);
        } catch (HttpException e) {
            throw new IllegalStateException("Encountered HttpException: " + e.getMessage(), e);
        } catch (ParserException e) {
            throw new IllegalStateException("Encountered ParseException: " + e.getMessage(), e);
        }
        return annotations;
    }

    private HttpResult performRequest(String inputText) throws HttpException {
        HttpRequest request = new HttpRequest(HttpMethod.POST, "http://www.wikimeta.com/wapi/service");
        request.addHeader("Accept", "application/xml");
        request.addParameter("contenu", inputText);
        request.addParameter("api", apiKey);
        request.addParameter("semtag", "0");
        request.addParameter("lng", "EN");// hard coded English language for now
        return httpRetriever.execute(request);
    }

    /** Package-private for unit-testing. */
    List<Annotation> parseXml(InputSource inputSource, String inputText) throws ParserException {

        Annotations<Annotation> annotations = new Annotations<Annotation>();
        Document doc = xmlParser.parse(inputSource);

        List<String> tokens = getCdataContent(doc);

        // keep token positions (i.e. character index in whole text)
        List<Integer> tokenPositions = new ArrayList<Integer>();

        // the nodes from the result XML keeping the extracted NE phrases (i.e. one/more tokens)
        List<Node> extractedNodes = XPathHelper.getNodes(doc, "/wikimeta/extraction");

        // determine the starting index of the tokens
        int characterPosition = 0;
        for (String tokenLine : tokens) {
            String[] split = tokenLine.split("\t");
            if (split.length < 3) {
                throw new IllegalStateException(
                        "Error parsing the CDATA response, each line should at least contain three tab-separated items.");
            }
            String tokenValue = split[0];
            characterPosition = inputText.indexOf(tokenValue, characterPosition);
            tokenPositions.add(characterPosition);
        }

        for (Node node : extractedNodes) {
            Node neNode = XPathHelper.getNode(node, "NE");
            Node typeNode = XPathHelper.getNode(node, "type");
            Node positionNode = XPathHelper.getNode(node, "position");
            if (neNode == null || typeNode == null || positionNode == null) {
                throw new IllegalStateException(
                        "Error parsing XML. NE, type and/or position element withing extraction element was missing.");
            }
            String value = neNode.getTextContent();
            String type = typeNode.getTextContent();
            // the position value in XML is the line in the token index
            Integer tokenIndex = Integer.valueOf(positionNode.getTextContent());
            Integer tokenCharIndex = tokenPositions.get(tokenIndex);
            // the actual character index might be later
            tokenCharIndex = inputText.indexOf(value, tokenCharIndex);
            if (tokenCharIndex >= 0) {
<<<<<<< HEAD
                annotations.add(new Annotation(tokenCharIndex, value, type));
=======
                annotations.add(new ImmutableAnnotation(tokenCharIndex, value, type));
>>>>>>> e276c9c8
            } else {
                LOGGER.warn("Could not find {}/{} (idx:{},char:{})", value, type, tokenIndex, tokenCharIndex);
            }
        }

        return annotations;
    }

    /**
     * <p>
     * Getting the content from the CDATA section in the response. This contains all tokens from the text and their
     * tags. As the CDATA is directly in the {@link Document}s root, I didn't figure out how to extract this content
     * using XPath, therefore just transform the {@link Document} to String and parse line by line.
     * </p>
     * 
     * @param document The result {@link Document} from the API.
     * @return Lines within the CDATA section.
     */
    private List<String> getCdataContent(Document document) {
        String stringRepresentation = HtmlHelper.xmlToString(document);
        LOGGER.trace("xml data:\n" + stringRepresentation);
        String[] lines = stringRepresentation.split("\n");
        List<String> items = new ArrayList<String>();
        int index;
        // we are interested in lines between "<![CDATA[" and "]]>"
        for (index = 0; index < lines.length; index++) {
            if (lines[index].startsWith("<![CDATA[")) {
                break;
            }
        }
        for (index++; index < lines.length; index++) {
            if (lines[index].startsWith("]]>")) {
                break;
            }
            items.add(lines[index]);
        }
        return items;
    }

    /** Overridden, intended for unit-testing only. */
    @Override
    protected String tagText(String inputText, List<? extends Annotation> annotations) {
        return super.tagText(inputText, annotations);
    }

    @Override
    public String getName() {
        return "Wikimeta NER";
    }

    public static void main(String[] args) {
        WikimetaNer ner = new WikimetaNer("useYourOwn!");
        String text = FileHelper.readFileToString("src/test/resources/NewsSampleText.txt");
        System.out.println(ner.tag(text));
    }

}<|MERGE_RESOLUTION|>--- conflicted
+++ resolved
@@ -14,13 +14,8 @@
 import ws.palladian.helper.html.HtmlHelper;
 import ws.palladian.helper.html.XPathHelper;
 import ws.palladian.helper.io.FileHelper;
-<<<<<<< HEAD
-import ws.palladian.processing.features.Annotated;
-import ws.palladian.processing.features.Annotation;
-=======
 import ws.palladian.processing.features.Annotation;
 import ws.palladian.processing.features.ImmutableAnnotation;
->>>>>>> e276c9c8
 import ws.palladian.retrieval.HttpException;
 import ws.palladian.retrieval.HttpRequest;
 import ws.palladian.retrieval.HttpRequest.HttpMethod;
@@ -144,11 +139,7 @@
             // the actual character index might be later
             tokenCharIndex = inputText.indexOf(value, tokenCharIndex);
             if (tokenCharIndex >= 0) {
-<<<<<<< HEAD
-                annotations.add(new Annotation(tokenCharIndex, value, type));
-=======
                 annotations.add(new ImmutableAnnotation(tokenCharIndex, value, type));
->>>>>>> e276c9c8
             } else {
                 LOGGER.warn("Could not find {}/{} (idx:{},char:{})", value, type, tokenIndex, tokenCharIndex);
             }
