package ws.palladian.extraction.content;

import java.awt.image.BufferedImage;
import java.util.*;
import java.util.Map.Entry;
import java.util.regex.Pattern;

import org.slf4j.Logger;
import org.slf4j.LoggerFactory;
import org.w3c.dom.Document;
import org.w3c.dom.NamedNodeMap;
import org.w3c.dom.Node;

import ws.palladian.extraction.date.PageDateType;
import ws.palladian.extraction.date.WebPageDateEvaluator;
import ws.palladian.extraction.multimedia.ImageHandler;
import ws.palladian.extraction.token.Tokenizer;
import ws.palladian.helper.UrlHelper;
import ws.palladian.helper.collection.CollectionHelper;
import ws.palladian.helper.constants.Language;
import ws.palladian.helper.date.ExtractedDate;
import ws.palladian.helper.html.HtmlHelper;
import ws.palladian.helper.html.XPathHelper;
import ws.palladian.helper.io.FileHelper;
import ws.palladian.helper.nlp.StringHelper;
import ws.palladian.retrieval.DocumentRetriever;
import ws.palladian.retrieval.ImageSizeComparator;
import ws.palladian.retrieval.PageAnalyzer;
import ws.palladian.retrieval.XPathSet;
import ws.palladian.retrieval.parser.json.JsonArray;
import ws.palladian.retrieval.parser.json.JsonException;
import ws.palladian.retrieval.resources.BasicWebImage;
import ws.palladian.retrieval.resources.WebImage;

/**
 * <p>
 * The PalladianContentExtractor extracts clean sentences from (English) texts. That is, short phrases are not included
 * in the output. Consider the {@link ReadabilityContentExtractor} for general content. The main difference is that this
 * class also finds sentences in comment sections of web pages.
 * </p>
 * <p/>
 * <p>
 * Score on boilerplate dataset: 0.76088387 (r1505);
 * </p>
 *
 * @author David Urbansky
 */
public class PalladianContentExtractor extends WebPageContentExtractor {

    /**
     * The logger for this class.
     */
    private static final Logger LOGGER = LoggerFactory.getLogger(PalladianContentExtractor.class);

    private static final List<String> MAIN_NODE_HINTS = new ArrayList<>();

    /**
     * The entire document.
     */
    private Document document;

    /**
     * The detected main content node.
     */
    private Node resultNode;

    /**
     * The main content node but less strict, it might contain some clutter but also more images (used to find the main
     * image).
     */
    private Node outerResultNode;

    /**
     * All sentences in the main content.
     */
    private List<String> sentences = new ArrayList<>();

    /**
     * Detected comments on the page.
     */
    private List<String> comments = new ArrayList<>();

    /**
     * The html text of the main content node.
     */
    private String mainContentHtml = "";

    /**
     * The readable text of the main content node.
     */
    private String mainContentText = "";

    /**
     * The cleansed entire text content of the page.
     */
    private String fullTextContent = "";

    /**
     * <p>
     * Extracted images will have a width and height. If the webmaster decides to specify these values in percentages we
     * take the following value as a guess of the container size in which the image is located in. Finding the real
     * width and height of the container would require too much effort and possibly CSS parsing.
     * </p>
     */
    private static final int DEFAULT_IMAGE_CONTAINER_SIZE = 500;

    private List<WebImage> imageUrls;

    static {
        MAIN_NODE_HINTS.add("articleText");
        MAIN_NODE_HINTS.add("article_body");
        MAIN_NODE_HINTS.add("article-body");
        MAIN_NODE_HINTS.add("articleBody");
        // TODO next hint "hfeed" not tested properly with evaluation dataset!
        MAIN_NODE_HINTS.add("hfeed");
        // TODO more fine tuning possible here:
        // MAIN_NODE_HINTS.add("story_body");
        // MAIN_NODE_HINTS.add("single_post_content");
        // MAIN_NODE_HINTS.add("entry-single");
        // MAIN_NODE_HINTS.add("entry-content");
        // MAIN_NODE_HINTS.add("section-entry");
        // MAIN_NODE_HINTS.add("storyText");
        // MAIN_NODE_HINTS.add("post-content");
        // MAIN_NODE_HINTS.add("post-body");
        // MAIN_NODE_HINTS.add("articleContent");
        // MAIN_NODE_HINTS.add("article-content");
        // MAIN_NODE_HINTS.add("main-content");
        // MAIN_NODE_HINTS.add("contentBody");
        // MAIN_NODE_HINTS.add("article");
        // MAIN_NODE_HINTS.add("content");
        // MAIN_NODE_HINTS.add("post");
        MAIN_NODE_HINTS.add("st_text_c");
    }

    @Override
    public PalladianContentExtractor setDocument(Document document) throws PageContentExtractorException {
        setDocumentOnly(document);
        parseDocument();
        return this;
    }

    public PalladianContentExtractor setDocumentOnly(Document document) throws PageContentExtractorException {
        this.document = document;
        imageUrls = null;

        resultNode = null;
        outerResultNode = null;
        sentences = new ArrayList<>();
        comments = new ArrayList<>();
        mainContentHtml = "";
        mainContentText = "";
        fullTextContent = "";

        return this;
    }

    public Document getDocument() {
        return document;
    }

    public List<String> getSentences() {
        return sentences;
    }

    public List<String> getComments() {
        return comments;
    }

    private String cleanXPath(String xPath) {
        // System.out.println("before clean xpath: " + xPath);
        xPath = xPath.replaceAll("/text(\\[.*?\\])?", "/");
        xPath = xPath.replace("html/body", "");
        xPath = xPath.replace("xhtml:html/xhtml:body", "");
        // xPath = xPath.replaceAll("/font(\\[.*?\\])?", "/");
        // xPath = xPath.replaceAll("/xhtml:font(\\[.*?\\])?", "/");

        xPath = xPath.replace("///", "//");

        // in case we did not find anything, we take the body content
        if (xPath.isEmpty() || xPath.equals("//")) {
            xPath = "//body";
        }

        if (xPath.endsWith("//")) {
            xPath = xPath.substring(0, xPath.length() - 2);
        }

        // System.out.println("clean xpath: " + xPath);

        // xPath = XPathHelper.addXhtmlNsToXPath(xPath);

        return xPath;
    }

    /**
     * <p>
     * This does not only contain the main content but also comments etc.
     * </p>
     *
     * @return
     */
    public String getEntireTextContent() {
        fullTextContent = fullTextContent.replaceAll("(\t)+", "");
        fullTextContent = Pattern.compile("^.{0,40}$", Pattern.MULTILINE).matcher(fullTextContent).replaceAll("\n");
        fullTextContent = fullTextContent.replaceAll("\n(\\s)+\n", "\n\n");
        fullTextContent = fullTextContent.replaceAll("(\n){2,}", "\n\n");

        return fullTextContent;
    }

    private void parseDocument() throws PageContentExtractorException {

        String content;

        // if true, we didn't find valid elements within the main content block and take the whole node text
        boolean useMainNodeText = false;

        String parentXpath = "";
        String resultNodeXPath = "";
        resultNode = getMainContentNodeWithHints();
        int textNodeCount = 0;

        if (resultNode != null) {
            resultNodeXPath = PageAnalyzer.constructXPath(resultNode);
            resultNodeXPath = XPathHelper.addXhtmlNsToXPath(getDocument(), resultNodeXPath);
            parentXpath = resultNodeXPath;

            textNodeCount = countDirectTextNodes();
            LOGGER.debug("direct text nodes: " + textNodeCount);

            outerResultNode = resultNode;
        }

        fullTextContent = HtmlHelper.documentToText(document);
        cleanDom();
        content = HtmlHelper.documentToText(document);
        sentences = Tokenizer.getSentences(content, true);

        XPathSet xpathset = new XPathSet();

        // build xpaths to the sentences in the text, the more sentences we find in one area, the more likely it is the
        // main content
        Set<String> uniqueSentences = new HashSet<>(sentences);
        for (String sentence : uniqueSentences) {
            Set<String> xPaths = PageAnalyzer.constructAllXPaths(getDocument(), sentence);
            for (String xPath : xPaths) {
                xPath = PageAnalyzer.removeXPathIndicesFromLastCountNode(xPath);
                // XXX? not really since it is better without this if (!xPath.contains("/xhtml:li") &&
                // !xPath.contains("/li")) {
                xpathset.add(xPath);
                // }
            }
        }

        Map<String, Integer> xpmap = xpathset.getXPathMap();
        String highestCountXPath = xpathset.getHighestCountXPath();
        int highestCount = xpathset.getCountOfXPath(highestCountXPath);

        // if we know the main content block, remove all xPath which are not in that block
        Set<String> outOfMainContent = new HashSet<>();
        if (!resultNodeXPath.isEmpty()) {
            for (Entry<String, Integer> mapEntry : xpmap.entrySet()) {
                if (!mapEntry.getKey().startsWith(resultNodeXPath)) {
                    outOfMainContent.add(mapEntry.getKey());
                }
            }
            for (String string : outOfMainContent) {
                xpathset.remove(string);
            }

            if (!xpathset.isEmpty()) {
                highestCountXPath = xpathset.getHighestCountXPath();
                highestCount = xpathset.getCountOfXPath(highestCountXPath);

                if (textNodeCount > 3) {
                    useMainNodeText = true;
                }

            } else {
                useMainNodeText = true;
            }
        }

        String shortestMatchingXPath = highestCountXPath;
        if (!useMainNodeText) {
            // shorter paths with the same counts should be favored to not miss any content
            for (Entry<String, Integer> mapEntry : xpmap.entrySet()) {
                if (mapEntry.getKey().length() < shortestMatchingXPath.length()
                        && mapEntry.getValue() == highestCount) {
                    shortestMatchingXPath = mapEntry.getKey();
                }
            }
        } else {
            parentXpath = resultNodeXPath;
        }

        if (shortestMatchingXPath.isEmpty()) {
            useMainNodeText = true;
        }

        shortestMatchingXPath = PageAnalyzer.findLastBoxSection(shortestMatchingXPath);

        // in case we did not find anything, we take the body content
        if (!useMainNodeText) {
            // parentXpath = PageAnalyzer.findLastBoxSection(shortestMatchingXPath);
            parentXpath = XPathHelper.getParentXPath(shortestMatchingXPath);
        }

        parentXpath = cleanXPath(parentXpath);

        resultNode = XPathHelper.getXhtmlNode(getDocument(), parentXpath);
        if (resultNode == null) {
            parentXpath = parentXpath.replaceAll("/[^x].*?:.*?/", "//");
            resultNode = XPathHelper.getXhtmlNode(getDocument(), parentXpath);

            if (resultNode == null) {
                parentXpath = XPathHelper.addXhtmlNsToXPath(parentXpath);
                resultNode = XPathHelper.getXhtmlNode(getDocument(), parentXpath);

                if (resultNode == null) {
                    // XXX
                    mainContentText = fullTextContent;
                    return;
                }
            }
        }

        if (!useMainNodeText) {

            // shortestMatchingXPath = cleanXPath(shortestMatchingXPath);

            // add possible headlines that are on the same level as the content nodes to the target text nodes
            shortestMatchingXPath = addHeadlineSiblings(shortestMatchingXPath);

            // get the clean text only
            StringBuilder cleanText = new StringBuilder();
            List<Node> contentNodes = XPathHelper.getXhtmlNodes(getDocument(), shortestMatchingXPath);

            // if (contentNodes.isEmpty()) {
            // shortestMatchingXPath = XPathHelper.addXhtmlNsToXPath(shortestMatchingXPath);
            // if (!shortestMatchingXPath.contains("::xhtml:")) {
            // shortestMatchingXPath = shortestMatchingXPath.replace("::", "::xhtml:");
            // }
            // contentNodes = XPathHelper.getXhtmlNodes(getDocument(), shortestMatchingXPath);
            // }

            for (Node node : contentNodes) {
                String textContent = node.getTextContent();
                if (!textContent.isEmpty()) {
                    cleanText.append(textContent).append("\n\n");
                }
            }

            mainContentText = cleanText.toString();
        }

        mainContentHtml = HtmlHelper.xmlToString(resultNode, true);

        // if we didn't get clean text, let's take the content of the main node
        if (mainContentText.trim().length() < 100) {
            mainContentText = HtmlHelper.documentToReadableText(resultNode);
        }
        if (mainContentText.trim().length() < 100) {
            mainContentText = fullTextContent;
        }
    }

    private int countDirectTextNodes() {
        int textNodeCount = 0;

        List<Node> breakNodes = XPathHelper.getXhtmlNodes(resultNode, "./text()");
        for (Node node : breakNodes) {
            String tc = node.getTextContent().trim();
            if (tc.length() > 20 && !tc.startsWith("<!--")) {
                textNodeCount++;
            }
        }

        return textNodeCount;
    }

    /**
     * <p>
     * Remove comment nodes, scripts, and iframes etc.
     * </p>
     */
    private void cleanDom() {

        // remove comments
        removeCommentNodes();

        // remove header, footer, and sidebars
        List<Node> removeNodes = new ArrayList<>();
        removeNodes.addAll(XPathHelper.getXhtmlNodes(document, "//header//*"));
        removeNodes.addAll(XPathHelper.getXhtmlNodes(document, "//nav//*"));
        removeNodes.addAll(XPathHelper.getXhtmlNodes(document, "//div[translate(@id,'ABCDEFGHIJKLMNOPQRSTUVWXYZ','abcdefghijklmnopqrstuvwxyz')= 'head']//*"));
        removeNodes.addAll(XPathHelper.getXhtmlNodes(document, "//div[translate(@id,'ABCDEFGHIJKLMNOPQRSTUVWXYZ','abcdefghijklmnopqrstuvwxyz')= 'header']//*"));
        removeNodes.addAll(XPathHelper.getXhtmlNodes(document, "//footer//*"));
        removeNodes.addAll(XPathHelper.getXhtmlNodes(document, "//div[translate(@id,'ABCDEFGHIJKLMNOPQRSTUVWXYZ','abcdefghijklmnopqrstuvwxyz')= 'foot']//*"));
        removeNodes.addAll(XPathHelper.getXhtmlNodes(document, "//div[translate(@id,'ABCDEFGHIJKLMNOPQRSTUVWXYZ','abcdefghijklmnopqrstuvwxyz')= 'footer']//*"));
        removeNodes.addAll(XPathHelper.getXhtmlNodes(document, "//div[translate(@id,'ABCDEFGHIJKLMNOPQRSTUVWXYZ','abcdefghijklmnopqrstuvwxyz')= 'sidebar']//*"));

        // remove scripts / style / iframes etc.
        removeNodes.addAll(XPathHelper.getXhtmlNodes(document,
                "//*[(self::xhtml:style) or (self::xhtml:script) or (self::xhtml:iframe)]"));
        for (Node node : removeNodes) {
            if (node == null) {
                continue;
            }
            Node parentNode = node.getParentNode();
            if (parentNode == null) {
                continue;
            }
            parentNode.removeChild(node);
        }

    }

    private void removeCommentNodes() {

        List<Node> divs = XPathHelper.getXhtmlNodes(document,
                "//*[(self::xhtml:div) or (self::xhtml:p) or (self::xhtml:section) or (self::xhtml:ol) or (self::xhtml:ul) or (self::xhtml:li)][@class='comment' or contains(@class,'comment ') or contains(@class,' comment') or contains(@class,'comments ') or contains(@class,' comments') or contains(@id,'comments') or @id='disqus_thread']");

        for (Node node : divs) {
            comments.add(HtmlHelper.documentToReadableText(node));
            node.getParentNode().removeChild(node);
        }

    }

    private Node getMainContentNodeWithHints() {

        Node mainNode = null;

        for (String hint : MAIN_NODE_HINTS) {
            List<Node> mainNodes = XPathHelper.getXhtmlNodes(getDocument(),
                    "//*[(self::xhtml:div) or (self::xhtml:p) or (self::xhtml:span)][@class='" + hint
                            + "' or contains(@class,'" + hint + " ') or contains(@class,' " + hint + "') or @itemprop='"
                            + hint + "' or @id='" + hint + "']");

            if (!mainNodes.isEmpty()) {
                mainNode = mainNodes.get(0);
                if (mainNodes.size() > 1) {
                    mainNode = mainNode.getParentNode();
                }
            }

            if (mainNode != null) {
                LOGGER.debug("found main node with hint: " + hint);
                // System.out.println(HtmlHelper.getInnerXml(mainNode));
                break;
            }
        }

        return mainNode;
    }

    /**
     * <p>
     * Several elements are allowed to be siblings to the main text nodes (such as lists etc.)
     * </p>
     *
     * @param xPath The xPath that points to the main content nodes.
     * @return An xpath that also targets the siblings of the main text nodes.
     */
    private String addHeadlineSiblings(String xPath) {
        try {
            String[] parts = xPath.split("/");
            String lastPart = parts[parts.length - 1];
            String xhtmlNs = "";
            if (lastPart.contains("xhtml")) {
                xhtmlNs = "xhtml:";
            }
            String newLastPart = "*[(self::" + lastPart + ") or (self::" + xhtmlNs + "h1) or (self::" + xhtmlNs
                    + "h2) or (self::" + xhtmlNs + "h3) or (self::" + xhtmlNs + "h4) or (self::" + xhtmlNs
                    + "h5) or (self::" + xhtmlNs + "h6) or (self::" + xhtmlNs + "span) or (self::" + xhtmlNs
                    + "ul) or (self::" + xhtmlNs + "ol) or (self::" + xhtmlNs + "blockquote)]";
            xPath = xPath.replaceAll(lastPart + "$", newLastPart);
        } catch (Exception e) {
        }

        return xPath;
    }

    public List<WebImage> getImages(String fileType) {

        List<WebImage> filteredImages = new ArrayList<>();
        String ftSmall = fileType.toLowerCase();
        for (WebImage webImage : getImages()) {
            if (webImage.getFileType().toLowerCase().equalsIgnoreCase(ftSmall)) {
                filteredImages.add(webImage);
            }
        }

        return filteredImages;
    }

    public void filterByFileType(List<WebImage> images, String... imageFormats) {
        List<WebImage> filteredImages = new ArrayList<>();

        for (WebImage webImage : getImages()) {
            for (String imageFormat : imageFormats) {
                if (webImage.getFileType().equalsIgnoreCase(imageFormat)) {
                    filteredImages.add(webImage);
                }
            }
        }

        images.clear();
        images.addAll(filteredImages);
    }

    public void filterByName(List<WebImage> images, String mustNotContain) {
        List<WebImage> filteredImages = new ArrayList<>();

        for (WebImage webImage : getImages()) {
            if (mustNotContain != null && !mustNotContain.isEmpty() && webImage.getImageUrl().contains(mustNotContain)) {
                continue;
            }
            filteredImages.add(webImage);
        }

        images.clear();
        images.addAll(filteredImages);
    }

    public List<WebImage> getImages() {
        if (outerResultNode != null) {
            return getImages(outerResultNode, getDocument(), new HashSet<>());
        }
        return getImages(resultNode, getDocument(), new HashSet<>());
    }

    public List<WebImage> getImages(Node imageParentNode) {
        return getImages(imageParentNode, document, new HashSet<>());
    }

    public List<WebImage> getImages(Node imageParentNode, Document webDocument, Collection<Node> excludeNodes) {
        // we need to query the result document with an xpath but the name space check has to be done on the original
        // document
        String imgXPath = ".//xhtml:img";
        return getImages(imageParentNode, webDocument, imgXPath, excludeNodes);
    }

    public List<WebImage> getImages(Node imageParentNode, Document webDocument, String imgXPath,
            Collection<Node> excludeNodes) {

        if (imageUrls != null) {
            return imageUrls;
        }

        imageUrls = new ArrayList<>();

        if (imageParentNode == null) {
            return imageUrls;
        }

        // is there a base href?"
        String base = XPathHelper.getXhtmlNodeTextContent(webDocument, "//head/base/@href");

        List<Node> imageNodes = new ArrayList<>();

        while (imageNodes.isEmpty() && imageParentNode != null) {
            imageNodes = XPathHelper.getXhtmlNodes(imageParentNode, imgXPath);
            imageParentNode = imageParentNode.getParentNode();
        }

        // remove images from header and footer
        List<Node> removeNodes = XPathHelper.getXhtmlNodes(webDocument, "//header//img");
        removeNodes.addAll(XPathHelper.getXhtmlNodes(webDocument, "//div[@id='header']//img"));
        removeNodes.addAll(XPathHelper.getXhtmlNodes(webDocument, "//footer//img"));
        removeNodes.addAll(XPathHelper.getXhtmlNodes(webDocument, "//div[@id='footer']//img"));
        imageNodes.removeAll(removeNodes);

        for (Node node : imageNodes) {
            try {

                if (excludeNodes.contains(node)) {
                    continue;
                }

                NamedNodeMap nnm = node.getAttributes();
                BasicWebImage.Builder builder = new BasicWebImage.Builder();
                String imageUrl = nnm.getNamedItem("src").getTextContent();

                if (!imageUrl.startsWith("http")) {
                    if (base.isEmpty()) {
                        imageUrl = UrlHelper.makeFullUrl(webDocument.getDocumentURI(), null, imageUrl);
                    } else {
                        imageUrl = UrlHelper.makeFullUrl(base, null, imageUrl);
                    }
                }
                builder.setImageUrl(imageUrl);
                builder.setFileType(FileHelper.getFileType(imageUrl));

                if (nnm.getNamedItem("alt") != null) {
                    builder.setSummary(nnm.getNamedItem("alt").getTextContent());
                }
                if (nnm.getNamedItem("title") != null) {
                    builder.setTitle(nnm.getNamedItem("title").getTextContent());
                }
                if (nnm.getNamedItem("width") != null) {
                    String w = nnm.getNamedItem("width").getTextContent();
                    builder.setWidth(getImageSize(w));
                }
                if (nnm.getNamedItem("height") != null) {
                    String h = nnm.getNamedItem("height").getTextContent();
                    builder.setHeight(getImageSize(h));
                }

                imageUrls.add(builder.create());

            } catch (NumberFormatException e) {
                LOGGER.debug(e.getMessage());
            } catch (NullPointerException e) {
                LOGGER.debug("an image has not all necessary attributes");
            }
        }

        return imageUrls;
    }

    private int getImageSize(String attributeText) throws NumberFormatException {

        int size;
        attributeText = attributeText.replace(",*", "");

        if (attributeText.contains("%")) {
            attributeText = attributeText.replace("%", "");
            attributeText = StringHelper.trim(attributeText);
            size = (int)(0.01 * Integer.parseInt(attributeText) * DEFAULT_IMAGE_CONTAINER_SIZE);
        } else {
            attributeText = attributeText.replace("px", "");
            attributeText = StringHelper.trim(attributeText);
            size = Integer.parseInt(attributeText);
        }

        return size;
    }

    @Override
    public Node getResultNode() {
        return resultNode;
    }

    public String getMainContentHtml() {
        return mainContentHtml;
    }

    @Override
    public String getResultText() {
        return mainContentText;
    }

    public String getSentencesString() {
        StringBuilder text = new StringBuilder();
        List<String> sentences = getSentences();

        for (String string : sentences) {
            text.append(string).append(" ");
        }

        return text.toString();
    }

    @Override
    public String getResultTitle() {
        return getResultTitle(new HashSet<String>());
    }
    public String getResultTitle(Collection<String> excludeNodes) {

        // try to get it from the biggest headline, take last one as we assume this to be the most specific
        List<Node> xhtmlNodes = XPathHelper.getXhtmlNodes(getDocument(),
                "//h1[not(ancestor::header) and not(ancestor::footer)]");

        for (String excludeNodeXPath : excludeNodes) {
            xhtmlNodes.removeAll(XPathHelper.getXhtmlNodes(getDocument(), excludeNodeXPath+"//h1"));
        }

        Node h1Node;
        if (excludeNodes.isEmpty()) {
            h1Node = CollectionHelper.getLast(xhtmlNodes);
        } else {
            h1Node = CollectionHelper.getFirst(xhtmlNodes);
        }

        String resultTitle = "";
        if (h1Node != null) {
            resultTitle = StringHelper.clean(h1Node.getTextContent());
        }
        if (resultTitle.isEmpty()) {
            Node titleNode = XPathHelper.getXhtmlNode(getDocument(), "//title");

            if (titleNode != null) {
                resultTitle = titleNode.getTextContent();

                // remove everything after | sign
                resultTitle = resultTitle.replaceAll("\\|.*", "").trim();
            } else {
                resultTitle = StringHelper.getFirstWords(mainContentText, 20);
            }
        }

        return resultTitle;
    }

    @Override
    public String getExtractorName() {
        return "Palladian";
    }

    /**
     * <p>
     * Try to find the correct image dimensions of all extracted images. Do that only for images that had no "width" and
     * "height" attributes in the image tag. Note that other images might have different real dimensions and might have
     * been scaled using the HTML attributes.
     * </p>
     */
    public void analyzeImages() {

        List<WebImage> temp = new ArrayList<>();

        for (WebImage webImage : getImages()) {
            if (webImage.getWidth() == 0 || webImage.getHeight() == 0) {
                BufferedImage image = ImageHandler.load(webImage.getUrl());
                if (image != null) {
                    BasicWebImage.Builder builder = new BasicWebImage.Builder();
                    builder.setWebImage(webImage);
                    builder.setWidth(image.getWidth());
                    builder.setHeight(image.getHeight());
                    temp.add(builder.create());
                } else {
                    temp.add(webImage);
                }
            } else {
                temp.add(webImage);
            }
        }

        imageUrls = temp;

    }

    /**
     * <p>
     * Get the author of the article using the WebKnox API.
     * </p>
     *
     * @param apiKey The WebKnox API key.
     * @return The detected author name.
     */
    public String getAuthorName(String apiKey) {
        String author = "";
        String url = "http://webknox.com/api/webpage/author?url=" + getDocument().getDocumentURI()
                + "&language=en&apiKey=" + apiKey;
        DocumentRetriever retriever = new DocumentRetriever();
        // changed to palladian JSON, but untested. Philipp, 2013-09-22
        String authorsJson = retriever.getText(url);
        if (authorsJson != null && authorsJson.length() > 0) {
            try {
                return new JsonArray(authorsJson).getJsonObject(0).getString("name");
            } catch (JsonException e) {
            }
        }
        return author;
    }

    /**
     * <p>
     * Get the publish date of the Web page.
     * </p>
     *
     * @return The extracted date.
     */
    public ExtractedDate getPublishDate() {
        return WebPageDateEvaluator.getBestDate(document, PageDateType.PUBLISH);
    }

    /**
     * <p>
     * Use several indicators in the site's HTML to detect its language.
     * </p>
     * 
     * @return
     */
    public Language detectLanguage() {

        // look in HTML lang attribute <html lang="de">
        String innerXml = HtmlHelper.getInnerXml(getDocument());
        innerXml = innerXml.toLowerCase();
        String substringBetween = StringHelper.getSubstringBetween(innerXml, " lang=\"", "\"");
        if (substringBetween.isEmpty()) {
            substringBetween = StringHelper.getSubstringBetween(innerXml, " xml:lang=\"", "\"");
        }
        if (substringBetween.isEmpty()) {
            substringBetween = StringHelper.getSubstringBetween(innerXml, " xmlu00003alang=\"", "\"");
        }
        if (substringBetween.isEmpty()) {
            substringBetween = StringHelper.getSubstringBetween(innerXml, "<meta name=\"content-language\" content=\"",
                    "\"");
        }
        if (substringBetween.isEmpty()) {
            substringBetween = StringHelper.getSubstringBetween(innerXml, "<meta name=\"language\" content=\"", "\"");
        }
        if (substringBetween != null && !substringBetween.isEmpty() && substringBetween.length() < 6) {
            // remove country, e.g. en-US
            String[] parts = substringBetween.split("[-:]");
            return Language.getByIso6391(parts[0]);
        }

        // use TLDs
        String uri = getDocument().getDocumentURI();

        String domain = UrlHelper.getDomain(uri);
        if (domain.endsWith(".de")) {
            return Language.GERMAN;
        } else if (domain.endsWith(".fr")) {
            return Language.FRENCH;
        } else if (domain.endsWith(".es")) {
            return Language.SPANISH;
        } else if (domain.endsWith(".it")) {
            return Language.ITALIAN;
        } else if (domain.endsWith(".co.uk") || domain.endsWith(".ie") || domain.endsWith(".co.nz") || domain.endsWith(".au")) {
            return Language.ENGLISH;
        } else if (domain.endsWith(".pt")) {
            return Language.PORTUGUESE;
        } else if (domain.endsWith(".nl")) {
            return Language.DUTCH;
        } else if (domain.endsWith(".ru")) {
            return Language.RUSSIAN;
        }

        return null;
    }

    /**
     * <p>
     * Try to find the dominant image of the site.
     * </p>
     * 
     * @param contentIncludeXPath A collection xPath that hint to where the image must be found.
     * @param contentExcludeXPath A collection xPath that hint to where the image must NOT be found.
     * @return The dominant image.
     */
    public WebImage getDominantImage(Collection<String> contentIncludeXPath, Collection<String> contentExcludeXPath) {

        // check meta property first
        Node xhtmlNode = XPathHelper.getXhtmlNode(getDocument(), "//meta[@property='og:image']//@content");
        if (xhtmlNode != null) {
            return new BasicWebImage.Builder().setImageUrl(xhtmlNode.getTextContent().trim()).create();
        }

        // look for itemprop image
<<<<<<< HEAD
        xhtmlNode = XPathHelper.getXhtmlNode(getDocument(),
                "//*[(@itemprop='image' or @itemprop='photo') and not(ancestor::header) and not(ancestor::footer)]//@src");
=======
        xhtmlNode = XPathHelper
                .getXhtmlNode(getDocument(),
                        "//*[(translate(@itemprop,'ABCDEFGHIJKLMNOPQRSTUVWXYZ','abcdefghijklmnopqrstuvwxyz')= 'image' or translate(@id,'ABCDEFGHIJKLMNOPQRSTUVWXYZ','abcdefghijklmnopqrstuvwxyz')= 'photo') and not(ancestor::header) and not(ancestor::footer)]//@src");
>>>>>>> 69741da6
        if (xhtmlNode != null) {
            String url = UrlHelper.makeFullUrl(getDocument().getDocumentURI(), null, xhtmlNode.getTextContent().trim());
            return new BasicWebImage.Builder().setImageUrl(url).create();
        }

        // look for "main image"
        xhtmlNode = XPathHelper.getXhtmlNode(getDocument(),
                "//img[(contains(@class,'main-photo') or contains(@class,'main-image')) and not(ancestor::header) and not(ancestor::footer)]//@src");
        if (xhtmlNode != null) {
            String url = UrlHelper.makeFullUrl(getDocument().getDocumentURI(), null, xhtmlNode.getTextContent().trim());
            return new BasicWebImage.Builder().setImageUrl(url).create();
        }

        // try something else
        WebImage image = null;
        List<WebImage> images = new ArrayList<>();
        Node mainContentNode = getDocument();

        List<Node> excludeImageNodes = new ArrayList<>();
        if (contentExcludeXPath != null && !contentExcludeXPath.isEmpty()) {
            for (String xpath : contentExcludeXPath) {
                excludeImageNodes.addAll(XPathHelper.getXhtmlNodes(mainContentNode, xpath + "//img"));
            }
        }

        if (contentIncludeXPath != null && !contentIncludeXPath.isEmpty()) {

            for (String includeXPath : contentIncludeXPath) {
                mainContentNode = XPathHelper.getXhtmlNode(getDocument(), includeXPath);
                images.addAll(getImages(mainContentNode, getDocument(),
                        ".//img[not(ancestor::header) and not(ancestor::footer) and not(ancestor::a[contains(@href,'index') or @href=''])]",
                        excludeImageNodes));
            }

        } else {
            // get images that are not in header or footer or that link to the index (which are usually logos and
            // banners)
            images.addAll(getImages(mainContentNode, getDocument(),
                    ".//img[not(ancestor::header) and not(ancestor::footer) and not(ancestor::a[contains(@href,'index') or @href=''])]",
                    excludeImageNodes));
        }

        filterByFileType(images, "jpeg", "png", "jpg");
        if (!images.isEmpty()) {
            // only sort by size if the first one is below a certain size
            image = CollectionHelper.getFirst(images);
            if (image != null && image.getSize() < 10000) {
                // filter out icons
                if (images.size() > 1) {
                    filterByName(images, "icon");
                }
                Collections.sort(images, new ImageSizeComparator());
                image = CollectionHelper.getFirst(images);
            }
        }

        return image;
    }

    public WebImage getDominantImage() {
        return getDominantImage(null, null);
    }

    /**
     * @param args
     * @throws PageContentExtractorException
     */
    public static void main(String[] args) throws PageContentExtractorException {

        PalladianContentExtractor palladianContentExtractor = new PalladianContentExtractor();
        palladianContentExtractor.setDocument(new DocumentRetriever().getWebDocument("http://janeshealthykitchen.com/instant-red-sauce/"));
        Language language = palladianContentExtractor.detectLanguage();
        List<WebImage> images = palladianContentExtractor.getImages();
        CollectionHelper.print(images);

        System.out.println(language);
        System.exit(0);

        // ////////////////////////////////////
        // Document webDocument = new DocumentRetriever().getWebDocument("C:\\Workspace\\data\\GoldStandard\\98.html");
        // String xPath =
        // "//table[4]/tbody/tr[1]/td[1]/table[1]/tbody/tr[1]/td/table[1]/tbody/tr[1]/td[1]/table[1]/tbody/tr[2]/td[1]";
        // // xPath = "//text//table[1]/tbody/tr[2]/td[1]";
        // xPath = XPathHelper.addXhtmlNsToXPath(xPath);
        // List<Node> xhtmlNodes = XPathHelper.getXhtmlNodes(webDocument, xPath);
        // CollectionHelper.print(xhtmlNodes);
        // System.exit(0);
        // ////////////////////////////////////

        PalladianContentExtractor pe = new PalladianContentExtractor();
        // pe.setDocument("http://jezebel.com/5733078/can-you-wear-six-items-or-less");
        // pe.setDocument("http://www.seobook.com/shopping-search");
        // pe.setDocument("http://www.fourhourworkweek.com/blog/2012/11/24/the-4-hour-chef-launch-summary-of-week-one/");

        // pe.setDocument("http://www.dailyfinance.com/2012/07/20/stockbroker-corrupt-wall-street-cheats/");
        // pe.setDocument("http://www.nationalmemo.com/white-house-tax-rates-on-the-rich-will-go-up/");
        // pe.setDocument("http://news.discovery.com/human/women-prefer-thin-men-121128.html");
        // pe.setDocument("http://www.extremetech.com/extreme/141643-mits-sun-funnel-could-slit-solar-powers-efficiency-bottleneck-2");
        // pe.setDocument("http://www.cbsnews.com/8301-201_162-57556049/3-bp-employees-plead-not-guilty-on-gulf-oil-spill-charges/");
        // pe.setDocument("http://www.jta.org/news/article/2012/11/28/3113081/petitions-do-not-find-wonder-lovely");
        // pe.setDocument("http://www.walesonline.co.uk/news/wales-news/2012/11/29/leveson-report-fears-its-recommendations-could-throw-governnment-into-turmoil-91466-32329849/");
        // pe.setDocument("http://www.sfgate.com/business/energy/article/Workers-raise-1st-section-of-new-Chernobyl-shelter-4069524.php");
        // pe.setDocument("http://news.yahoo.com/germany-not-back-palestinian-u-n-bid-government-130743009.html");
        // pe.setDocument("http://www.thelocal.se/44726/20121129/");
        // pe.setDocument("http://www.politicususa.com/walmart-earns-record-profits-supporting-republicans-plan-slash-employees-food-stamps.html");

        // to solve:
        // ol/li
        // pe.setDocument("http://www.africanews.com/site/Rebels_begin_withdrawal_in_eastern_DR_Congo/list_messages/42682");
        // pe.setDocument("http://www.dailyfinance.com/2012/07/20/stockbroker-corrupt-wall-street-cheats/");
        // pe.setDocument("http://jezebel.com/5733078/can-you-wear-six-items-or-less");
        // pe.setDocument("http://slotmachinebasics.com/");
        // -> formatting
        // pe.setDocument("http://www.absoluteastronomy.com/topics/Jet_Li");
        // pe.setDocument("http://www.reuters.com/article/2012/11/15/us-usa-obama-petraeus-idUSBRE8AD1FB20121115");
        // pe.setDocument("http://gulfnews.com/opinions/editorials/israel-has-to-change-its-policy-of-violence-1.1108785");

        // pe.setDocument("http://www.cinefreaks.com/news/692/Neun-interessante-Fakten%2C-die-du-nicht-%C3%BCber-die-Oscars-2012-wusstest");
        // pe.setDocument("http://www.komonews.com/news/local/Will-feds-let-new-marijuana-law-stand-without-a-fight-177666311.html");
        // pe.setDocument("http://www.raptitude.com/2012/11/what-love-is-not/");
        // pe.setDocument("http://blogs.windows.com/windows_phone/b/windowsphone/archive/2012/11/28/an-update-on-windows-phone-7-8.aspx");
        // pe.setDocument("http://blog.mashape.com/170078722");
        // pe.setDocument("http://www.killerstartups.com/startups-tools-and-guides/launch-your-own-crazy-idea-jason-sadler/");
        // pe.setDocument("http://uncommonbusiness.blogspot.de/2012/11/savingscom-story.html");
        // pe.setDocument("http://www.daemonology.net/blog/2012-11-28-broken-EC2-firewall.html");
        // pe.setDocument("http://www.bizjournals.com/washington/blog/techflash/2012/11/major-layoffs-set-for-livingsocial.html");
        // pe.setDocument("http://blog.stephenwolfram.com/2012/11/mathematica-9-is-released-today/");
        // pe.setDocument("http://www.allaboutbirds.org/guide/Peregrine_Falcon/lifehistory");
        // pe.setDocument("http://www.hollyscoop.com/cameron-diaz/52.aspx");
        // pe.setDocument("http://www.absoluteastronomy.com/topics/Jet_Li");
        // pe.setDocument("http://www.cinefreaks.com/news/696/Die-Hard-5");
        // pe.setDocument("http://edition.cnn.com/2012/11/23/world/meast/egypt-protests/index.html?hpt=hp_t1");
        // pe.setDocument("http://www.bbc.co.uk/news/world-middle-east-20458148");
        // pe.setDocument("http://lifehacker.com/5862004/heres-your-black-friday-survival-toolkit");
        // pe.setDocument("http://www.reuters.com/article/2012/11/23/us-egypt-president-idUSBRE8AM0DO20121123");
        // pe.setDocument("http://www.foxnews.com/us/2012/11/23/walmart-calls-black-friday-success-despite-protests-about-worker-conditions/");
        // pe.setDocument("http://www.seobythesea.com/2012/11/not-all-anchor-text-is-equal-other-co-citation-observations/");
        // pe.setDocument("http://arstechnica.com/tech-policy/2012/11/ca-measure-would-ban-anonymous-online-speech-for-sex-offenders/");
        // pe.setDocument("http://www.usatoday.com/story/opinion/2012/10/31/mitt-romney-jeep-chrysler-uaw/1672501/");
        // pe.setDocument("http://www.washingtonpost.com/politics/decision2012/after-grueling-campaign-polls-open-for-election-day-2012/2012/11/06/d1c24c98-2802-11e2-b4e0-346287b7e56c_story.html");
        // pe.setDocument("http://mobile.smashingmagazine.com/2012/11/07/succeed-with-your-app/");
        // pe.setDocument("http://www.bbc.com/travel/feature/20121108-irelands-outlying-islands");
        // pe.setDocument("http://www.huffingtonpost.com/2012/11/22/black-friday-creep-retail-workers_n_2167066.html");
        // pe.setDocument("http://webknox.com/p/best-proxy-services");
        // pe.setDocument("http://www.politicususa.com/walmart-earns-record-profits-supporting-republicans-plan-slash-employees-food-stamps.html");
        // pe.setDocument("http://greatist.com/fitness/perfect-squat/");
        // pe.setDocument("http://www.latimes.com/news/nationworld/world/la-fg-israel-gaza-20121120,0,4042611.story");
        // pe.setDocument("http://www.labour.org.uk/govt-decision-on-palestine-vote-is-worse-than-a-blunder,2012-11-30");
        // pe.setDocument("C:\\Workspace\\data\\ContentExtraction\\TUD\\page203.html");
        // pe.setDocument("http://www.thedailybeast.com/articles/2012/11/29/where-ban-ki-moon-meets-pink-floyd.html");
        // pe.setDocument("http://www.nationalmemo.com/white-house-tax-rates-on-the-rich-will-go-up/");
        // pe.setDocument("http://www.ynetnews.com/articles/0,7340,L-4314175,00.html");
        // pe.setDocument("http://tech.slashdot.org/story/12/11/16/207227/german-city-says-openoffice-shortcomings-are-forcing-it-back-to-microsoft");
        // pe.setDocument("http://news.mongabay.com/2012/1204-hance-lions-population.html");
        // pe.setDocument("C:\\Workspace\\data\\GoldStandard\\82.html");
        // pe.setDocument("C:\\Workspace\\data\\GoldStandard\\105.html");
        // pe.setDocument("C:\\Workspace\\data\\GoldStandard\\771.html"); // ???
        // pe.setDocument("C:\\Workspace\\data\\GoldStandard\\652.html");
        // pe.setDocument("C:\\Workspace\\data\\GoldStandard\\640.html");
        // pe.setDocument("http://www.upi.com/Top_News/US/2013/12/31/Man-faces-kidnapping-other-charges-in-trip-to-Las-Vegas-to-marry/UPI-67931388527587/");
        pe.setDocument(
                "http://www.voanews.com/content/russia-urges-nations-to-take-active-role-in-the-middle-east-93610219/169955.html");

        // CollectionHelper.print(pe.setDocument("http://www.bbc.co.uk/news/science-environment-12209801").getImages());
        System.out.println("Title: " + pe.getResultTitle());
        // System.out.println("Author: "
        // + pe.getAuthorName(ConfigHolder.getInstance().getConfig().getString("api.webknox.apiKey")));
        System.out.println("Result Text: " + pe.getResultText());
        System.out.println("Comments: ");
        CollectionHelper.print(pe.getComments());

        System.out.println("Full Text: " + pe.getEntireTextContent());
        // CollectionHelper.print(pe.getSentences());
    }

}<|MERGE_RESOLUTION|>--- conflicted
+++ resolved
@@ -851,14 +851,10 @@
         }
 
         // look for itemprop image
-<<<<<<< HEAD
-        xhtmlNode = XPathHelper.getXhtmlNode(getDocument(),
-                "//*[(@itemprop='image' or @itemprop='photo') and not(ancestor::header) and not(ancestor::footer)]//@src");
-=======
         xhtmlNode = XPathHelper
                 .getXhtmlNode(getDocument(),
                         "//*[(translate(@itemprop,'ABCDEFGHIJKLMNOPQRSTUVWXYZ','abcdefghijklmnopqrstuvwxyz')= 'image' or translate(@id,'ABCDEFGHIJKLMNOPQRSTUVWXYZ','abcdefghijklmnopqrstuvwxyz')= 'photo') and not(ancestor::header) and not(ancestor::footer)]//@src");
->>>>>>> 69741da6
+
         if (xhtmlNode != null) {
             String url = UrlHelper.makeFullUrl(getDocument().getDocumentURI(), null, xhtmlNode.getTextContent().trim());
             return new BasicWebImage.Builder().setImageUrl(url).create();
