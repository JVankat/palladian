package ws.palladian.extraction.content;

import java.awt.image.BufferedImage;
import java.util.*;
import java.util.Map.Entry;
import java.util.regex.Pattern;

import org.slf4j.Logger;
import org.slf4j.LoggerFactory;
import org.w3c.dom.Document;
import org.w3c.dom.NamedNodeMap;
import org.w3c.dom.Node;

import ws.palladian.extraction.date.PageDateType;
import ws.palladian.extraction.date.WebPageDateEvaluator;
import ws.palladian.extraction.multimedia.ImageHandler;
import ws.palladian.extraction.token.Tokenizer;
import ws.palladian.helper.UrlHelper;
import ws.palladian.helper.collection.CollectionHelper;
import ws.palladian.helper.constants.Language;
import ws.palladian.helper.date.ExtractedDate;
import ws.palladian.helper.html.HtmlHelper;
import ws.palladian.helper.html.XPathHelper;
import ws.palladian.helper.io.FileHelper;
import ws.palladian.helper.nlp.StringHelper;
import ws.palladian.retrieval.DocumentRetriever;
import ws.palladian.retrieval.ImageSizeComparator;
import ws.palladian.retrieval.PageAnalyzer;
import ws.palladian.retrieval.XPathSet;
import ws.palladian.retrieval.parser.json.JsonArray;
import ws.palladian.retrieval.parser.json.JsonException;
import ws.palladian.retrieval.resources.BasicWebImage;
import ws.palladian.retrieval.resources.WebImage;

/**
 * <p>
 * The PalladianContentExtractor extracts clean sentences from (English) texts. That is, short phrases are not included in the output. Consider the
 * {@link ReadabilityContentExtractor} for general content. The main difference is that this class also finds sentences in comment sections of web pages.
 * </p>
 * <p/>
 * <p>
 * Score on boilerplate dataset: 0.76088387 (r1505);
 * </p>
 *
 * @author David Urbansky
 */
public class PalladianContentExtractor extends WebPageContentExtractor {

    /**
     * The logger for this class.
     */
    private static final Logger LOGGER = LoggerFactory.getLogger(PalladianContentExtractor.class);

    private static final List<String> MAIN_NODE_HINTS = new ArrayList<>();

    /**
     * The entire document.
     */
    private Document document;

    /**
     * The detected main content node.
     */
    private Node resultNode;

    /**
     * The main content node but less strict, it might contain some clutter but also more images (used to find the main
     * image).
     */
    private Node outerResultNode;

    /**
     * All sentences in the main content.
     */
    private List<String> sentences = new ArrayList<>();

    /**
     * Detected comments on the page.
     */
    private List<String> comments = new ArrayList<>();

    /**
     * The html text of the main content node.
     */
    private String mainContentHtml = "";

    /**
     * The readable text of the main content node.
     */
    private String mainContentText = "";

    /**
     * The cleansed entire text content of the page.
     */
    private String fullTextContent = "";

    /**
     * <p>
     * Extracted images will have a width and height. If the webmaster decides to specify these values in percentages we take the following value as a guess of the container size
     * in which the image is located in. Finding the real width and height of the container would require too much effort and possibly CSS parsing.
     * </p>
     */
    private static final int DEFAULT_IMAGE_CONTAINER_SIZE = 500;

    private List<WebImage> imageUrls;

    static {
        MAIN_NODE_HINTS.add("articleText");
        MAIN_NODE_HINTS.add("article_body");
        MAIN_NODE_HINTS.add("article-body");
        MAIN_NODE_HINTS.add("articleBody");
        // TODO next hint "hfeed" not tested properly with evaluation dataset!
        MAIN_NODE_HINTS.add("hfeed");
        // TODO more fine tuning possible here:
        // MAIN_NODE_HINTS.add("story_body");
        // MAIN_NODE_HINTS.add("single_post_content");
        // MAIN_NODE_HINTS.add("entry-single");
        // MAIN_NODE_HINTS.add("entry-content");
        // MAIN_NODE_HINTS.add("section-entry");
        // MAIN_NODE_HINTS.add("storyText");
        // MAIN_NODE_HINTS.add("post-content");
        // MAIN_NODE_HINTS.add("post-body");
        // MAIN_NODE_HINTS.add("articleContent");
        // MAIN_NODE_HINTS.add("article-content");
        // MAIN_NODE_HINTS.add("main-content");
        // MAIN_NODE_HINTS.add("contentBody");
        // MAIN_NODE_HINTS.add("article");
        // MAIN_NODE_HINTS.add("content");
        // MAIN_NODE_HINTS.add("post");
        MAIN_NODE_HINTS.add("st_text_c");
    }

    @Override
    public PalladianContentExtractor setDocument(Document document) throws PageContentExtractorException {
        setDocumentOnly(document);
        parseDocument();
        return this;
    }

    public PalladianContentExtractor setDocumentOnly(Document document) throws PageContentExtractorException {
        this.document = document;
        imageUrls = null;

        resultNode = null;
        outerResultNode = null;
        sentences = new ArrayList<>();
        comments = new ArrayList<>();
        mainContentHtml = "";
        mainContentText = "";
        fullTextContent = "";

        return this;
    }

    public Document getDocument() {
        return document;
    }

    public List<String> getSentences() {
        return sentences;
    }

    public List<String> getComments() {
        return comments;
    }

    private String cleanXPath(String xPath) {
        // System.out.println("before clean xpath: " + xPath);
        xPath = xPath.replaceAll("/text(\\[.*?\\])?", "/");
        xPath = xPath.replace("html/body", "");
        xPath = xPath.replace("xhtml:html/xhtml:body", "");
        // xPath = xPath.replaceAll("/font(\\[.*?\\])?", "/");
        // xPath = xPath.replaceAll("/xhtml:font(\\[.*?\\])?", "/");

        xPath = xPath.replace("///", "//");

        // in case we did not find anything, we take the body content
        if (xPath.isEmpty() || xPath.equals("//")) {
            xPath = "//body";
        }

        if (xPath.endsWith("//")) {
            xPath = xPath.substring(0, xPath.length() - 2);
        }

        // System.out.println("clean xpath: " + xPath);

        // xPath = XPathHelper.addXhtmlNsToXPath(xPath);

        return xPath;
    }

    /**
     * <p>
     * This does not only contain the main content but also comments etc.
     * </p>
     *
     * @return
     */
    public String getEntireTextContent() {
        fullTextContent = fullTextContent.replaceAll("(\t)+", "");
        fullTextContent = Pattern.compile("^.{0,40}$", Pattern.MULTILINE).matcher(fullTextContent).replaceAll("\n");
        fullTextContent = fullTextContent.replaceAll("\n(\\s)+\n", "\n\n");
        fullTextContent = fullTextContent.replaceAll("(\n){2,}", "\n\n");

        return fullTextContent;
    }

    private void parseDocument() throws PageContentExtractorException {

        String content;

        // if true, we didn't find valid elements within the main content block and take the whole node text
        boolean useMainNodeText = false;

        String parentXpath = "";
        String resultNodeXPath = "";
        resultNode = getMainContentNodeWithHints();
        int textNodeCount = 0;

        if (resultNode != null) {
            resultNodeXPath = PageAnalyzer.constructXPath(resultNode);
            resultNodeXPath = XPathHelper.addXhtmlNsToXPath(getDocument(), resultNodeXPath);
            parentXpath = resultNodeXPath;

            textNodeCount = countDirectTextNodes();
            LOGGER.debug("direct text nodes: " + textNodeCount);

            outerResultNode = resultNode;
        }

        fullTextContent = HtmlHelper.documentToText(document);
        cleanDom();
        content = HtmlHelper.documentToText(document);
        sentences = Tokenizer.getSentences(content, true);

        XPathSet xpathset = new XPathSet();

        // build xpaths to the sentences in the text, the more sentences we find in one area, the more likely it is the
        // main content
        Set<String> uniqueSentences = new HashSet<>(sentences);
        for (String sentence : uniqueSentences) {
            Set<String> xPaths = PageAnalyzer.constructAllXPaths(getDocument(), sentence);
            for (String xPath : xPaths) {
                xPath = PageAnalyzer.removeXPathIndicesFromLastCountNode(xPath);
                // XXX? not really since it is better without this if (!xPath.contains("/xhtml:li") &&
                // !xPath.contains("/li")) {
                xpathset.add(xPath);
                // }
            }
        }

        Map<String, Integer> xpmap = xpathset.getXPathMap();
        String highestCountXPath = xpathset.getHighestCountXPath();
        int highestCount = xpathset.getCountOfXPath(highestCountXPath);

        // if we know the main content block, remove all xPath which are not in that block
        Set<String> outOfMainContent = new HashSet<>();
        if (!resultNodeXPath.isEmpty()) {
            for (Entry<String, Integer> mapEntry : xpmap.entrySet()) {
                if (!mapEntry.getKey().startsWith(resultNodeXPath)) {
                    outOfMainContent.add(mapEntry.getKey());
                }
            }
            for (String string : outOfMainContent) {
                xpathset.remove(string);
            }

            if (!xpathset.isEmpty()) {
                highestCountXPath = xpathset.getHighestCountXPath();
                highestCount = xpathset.getCountOfXPath(highestCountXPath);

                if (textNodeCount > 3) {
                    useMainNodeText = true;
                }

            } else {
                useMainNodeText = true;
            }
        }

        String shortestMatchingXPath = highestCountXPath;
        if (!useMainNodeText) {
            // shorter paths with the same counts should be favored to not miss any content
            for (Entry<String, Integer> mapEntry : xpmap.entrySet()) {
                if (mapEntry.getKey().length() < shortestMatchingXPath.length()
                        && mapEntry.getValue() == highestCount) {
                    shortestMatchingXPath = mapEntry.getKey();
                }
            }
        } else {
            parentXpath = resultNodeXPath;
        }

        if (shortestMatchingXPath.isEmpty()) {
            useMainNodeText = true;
        }

        shortestMatchingXPath = PageAnalyzer.findLastBoxSection(shortestMatchingXPath);

        // in case we did not find anything, we take the body content
        if (!useMainNodeText) {
            // parentXpath = PageAnalyzer.findLastBoxSection(shortestMatchingXPath);
            parentXpath = XPathHelper.getParentXPath(shortestMatchingXPath);
        }

        parentXpath = cleanXPath(parentXpath);

        resultNode = XPathHelper.getXhtmlNode(getDocument(), parentXpath);
        if (resultNode == null) {
            parentXpath = parentXpath.replaceAll("/[^x].*?:.*?/", "//");
            resultNode = XPathHelper.getXhtmlNode(getDocument(), parentXpath);

            if (resultNode == null) {
                parentXpath = XPathHelper.addXhtmlNsToXPath(parentXpath);
                resultNode = XPathHelper.getXhtmlNode(getDocument(), parentXpath);

                if (resultNode == null) {
                    // XXX
                    mainContentText = fullTextContent;
                    return;
                }
            }
        }

        if (!useMainNodeText) {

            // shortestMatchingXPath = cleanXPath(shortestMatchingXPath);

            // add possible headlines that are on the same level as the content nodes to the target text nodes
            shortestMatchingXPath = addHeadlineSiblings(shortestMatchingXPath);

            // get the clean text only
            StringBuilder cleanText = new StringBuilder();
            List<Node> contentNodes = XPathHelper.getXhtmlNodes(getDocument(), shortestMatchingXPath);

            // if (contentNodes.isEmpty()) {
            // shortestMatchingXPath = XPathHelper.addXhtmlNsToXPath(shortestMatchingXPath);
            // if (!shortestMatchingXPath.contains("::xhtml:")) {
            // shortestMatchingXPath = shortestMatchingXPath.replace("::", "::xhtml:");
            // }
            // contentNodes = XPathHelper.getXhtmlNodes(getDocument(), shortestMatchingXPath);
            // }

            for (Node node : contentNodes) {
                String textContent = node.getTextContent();
                if (!textContent.isEmpty()) {
                    cleanText.append(textContent).append("\n\n");
                }
            }

            mainContentText = cleanText.toString();
        }

        mainContentHtml = HtmlHelper.xmlToString(resultNode, true);

        // if we didn't get clean text, let's take the content of the main node
        if (mainContentText.trim().length() < 100) {
            mainContentText = HtmlHelper.documentToReadableText(resultNode);
        }
        if (mainContentText.trim().length() < 100) {
            mainContentText = fullTextContent;
        }
    }

    private int countDirectTextNodes() {
        int textNodeCount = 0;

        List<Node> breakNodes = XPathHelper.getXhtmlNodes(resultNode, "./text()");
        for (Node node : breakNodes) {
            String tc = node.getTextContent().trim();
            if (tc.length() > 20 && !tc.startsWith("<!--")) {
                textNodeCount++;
            }
        }

        return textNodeCount;
    }

    /**
     * <p>
     * Remove comment nodes, scripts, and iframes etc.
     * </p>
     */
    private void cleanDom() {

        // remove comments
        removeCommentNodes();

        // remove header, footer, and sidebars
        List<Node> removeNodes = new ArrayList<>();
        removeNodes.addAll(XPathHelper.getXhtmlNodes(document, "//header//*"));
        removeNodes.addAll(XPathHelper.getXhtmlNodes(document, "//nav//*"));
        removeNodes.addAll(XPathHelper.getXhtmlNodes(document, "//div[translate(@id,'ABCDEFGHIJKLMNOPQRSTUVWXYZ','abcdefghijklmnopqrstuvwxyz')= 'head']//*"));
        removeNodes.addAll(XPathHelper.getXhtmlNodes(document, "//div[translate(@id,'ABCDEFGHIJKLMNOPQRSTUVWXYZ','abcdefghijklmnopqrstuvwxyz')= 'header']//*"));
        removeNodes.addAll(XPathHelper.getXhtmlNodes(document, "//footer//*"));
        removeNodes.addAll(XPathHelper.getXhtmlNodes(document, "//div[translate(@id,'ABCDEFGHIJKLMNOPQRSTUVWXYZ','abcdefghijklmnopqrstuvwxyz')= 'foot']//*"));
        removeNodes.addAll(XPathHelper.getXhtmlNodes(document, "//div[translate(@id,'ABCDEFGHIJKLMNOPQRSTUVWXYZ','abcdefghijklmnopqrstuvwxyz')= 'footer']//*"));
        removeNodes.addAll(XPathHelper.getXhtmlNodes(document, "//div[translate(@id,'ABCDEFGHIJKLMNOPQRSTUVWXYZ','abcdefghijklmnopqrstuvwxyz')= 'sidebar']//*"));

        // remove scripts / style / iframes etc.
<<<<<<< HEAD
        removeNodes.addAll(XPathHelper.getXhtmlNodes(document,
                "//*[(self::xhtml:style) or (self::xhtml:script) or (self::xhtml:iframe)]"));
        for (Node node : removeNodes) {
=======
        List<Node> divs = XPathHelper.getXhtmlNodes(document, "//*[(self::xhtml:style) or (self::xhtml:script) or (self::xhtml:iframe)]");
        for (Node node : divs) {
>>>>>>> 60b1cac6
            if (node == null) {
                continue;
            }
            Node parentNode = node.getParentNode();
            if (parentNode == null) {
                continue;
            }
            parentNode.removeChild(node);
        }

    }

    private void removeCommentNodes() {

        List<Node> divs = XPathHelper.getXhtmlNodes(document,
                "//*[(self::xhtml:div) or (self::xhtml:p) or (self::xhtml:section) or (self::xhtml:ol) or (self::xhtml:ul) or (self::xhtml:li)][@class='comment' or contains(@class,'comment ') or contains(@class,' comment') or contains(@class,'comments ') or contains(@class,' comments') or contains(@id,'comments') or @id='disqus_thread']");

        for (Node node : divs) {
            comments.add(HtmlHelper.documentToReadableText(node));
            node.getParentNode().removeChild(node);
        }

    }

    private Node getMainContentNodeWithHints() {

        Node mainNode = null;

        for (String hint : MAIN_NODE_HINTS) {
<<<<<<< HEAD
            List<Node> mainNodes = new ArrayList<Node>();

            try {
                mainNodes = XPathHelper.getXhtmlNodes(getDocument(),
                        "//*[(self::xhtml:div) or (self::xhtml:p) or (self::xhtml:span)][@class='" + hint
                                + "' or contains(@class,'" + hint + " ') or contains(@class,' " + hint + "') or @itemprop='"
                                + hint + "' or @id='" + hint + "']");
            } catch (Exception e) {
                e.printStackTrace();
            }
=======
            List<Node> mainNodes = XPathHelper.getXhtmlNodes(getDocument(), "//*[(self::xhtml:div) or (self::xhtml:p) or (self::xhtml:span)][@class='" + hint
                    + "' or contains(@class,'" + hint + " ') or contains(@class,' " + hint + "') or @itemprop='" + hint + "' or @id='" + hint + "']");
>>>>>>> 60b1cac6

            if (!mainNodes.isEmpty()) {
                mainNode = mainNodes.get(0);
                if (mainNodes.size() > 1) {
                    mainNode = mainNode.getParentNode();
                }
            }

            if (mainNode != null) {
                LOGGER.debug("found main node with hint: " + hint);
                // System.out.println(HtmlHelper.getInnerXml(mainNode));
                break;
            }
        }

        return mainNode;
    }

    /**
     * <p>
     * Several elements are allowed to be siblings to the main text nodes (such as lists etc.)
     * </p>
     *
     * @param xPath The xPath that points to the main content nodes.
     * @return An xpath that also targets the siblings of the main text nodes.
     */
    private String addHeadlineSiblings(String xPath) {
        try {
            String[] parts = xPath.split("/");
            String lastPart = parts[parts.length - 1];
            String xhtmlNs = "";
            if (lastPart.contains("xhtml")) {
                xhtmlNs = "xhtml:";
            }
            String newLastPart = "*[(self::" + lastPart + ") or (self::" + xhtmlNs + "h1) or (self::" + xhtmlNs + "h2) or (self::" + xhtmlNs + "h3) or (self::" + xhtmlNs
                    + "h4) or (self::" + xhtmlNs + "h5) or (self::" + xhtmlNs + "h6) or (self::" + xhtmlNs + "span) or (self::" + xhtmlNs + "ul) or (self::" + xhtmlNs
                    + "ol) or (self::" + xhtmlNs + "blockquote)]";
            xPath = xPath.replaceAll(lastPart + "$", newLastPart);
        } catch (Exception e) {
        }

        return xPath;
    }

    public List<WebImage> getImages(String fileType) {

        List<WebImage> filteredImages = new ArrayList<>();
        String ftSmall = fileType.toLowerCase();
        for (WebImage webImage : getImages()) {
            if (webImage.getFileType().toLowerCase().equalsIgnoreCase(ftSmall)) {
                filteredImages.add(webImage);
            }
        }

        return filteredImages;
    }

    public void filterByFileType(List<WebImage> images, String... imageFormats) {
        List<WebImage> filteredImages = new ArrayList<>();

        for (WebImage webImage : getImages()) {
            for (String imageFormat : imageFormats) {
                if (webImage.getFileType().equalsIgnoreCase(imageFormat)) {
                    filteredImages.add(webImage);
                }
            }
        }

        images.clear();
        images.addAll(filteredImages);
    }

    public void filterByName(List<WebImage> images, String mustNotContain) {
        List<WebImage> filteredImages = new ArrayList<>();

        for (WebImage webImage : getImages()) {
            if (mustNotContain != null && !mustNotContain.isEmpty() && webImage.getImageUrl().contains(mustNotContain)) {
                continue;
            }
            filteredImages.add(webImage);
        }

        images.clear();
        images.addAll(filteredImages);
    }

    public List<WebImage> getImages() {
        if (outerResultNode != null) {
            return getImages(outerResultNode, getDocument(), new HashSet<>());
        }
        return getImages(resultNode, getDocument(), new HashSet<>());
    }

    public List<WebImage> getImages(Node imageParentNode) {
        return getImages(imageParentNode, document, new HashSet<>());
    }

    public List<WebImage> getImages(Node imageParentNode, Document webDocument, Collection<Node> excludeNodes) {
        // we need to query the result document with an xpath but the name space check has to be done on the original
        // document
        String imgXPath = ".//xhtml:img";
        return getImages(imageParentNode, webDocument, imgXPath, excludeNodes);
    }

    public List<WebImage> getImages(Node imageParentNode, Document webDocument, String imgXPath, Collection<Node> excludeNodes) {

        if (imageUrls != null) {
            return imageUrls;
        }

        imageUrls = new ArrayList<>();

        if (imageParentNode == null) {
            return imageUrls;
        }

        // is there a base href?"
        String base = XPathHelper.getXhtmlNodeTextContent(webDocument, "//head/base/@href");

        List<Node> imageNodes = new ArrayList<>();

        while (imageNodes.isEmpty() && imageParentNode != null) {
            imageNodes = XPathHelper.getXhtmlNodes(imageParentNode, imgXPath);
            imageParentNode = imageParentNode.getParentNode();
        }

        // remove images from header and footer
        List<Node> removeNodes = XPathHelper.getXhtmlNodes(webDocument, "//header//img");
        removeNodes.addAll(XPathHelper.getXhtmlNodes(webDocument, "//div[@id='header']//img"));
        removeNodes.addAll(XPathHelper.getXhtmlNodes(webDocument, "//footer//img"));
        removeNodes.addAll(XPathHelper.getXhtmlNodes(webDocument, "//div[@id='footer']//img"));
        imageNodes.removeAll(removeNodes);

        for (Node node : imageNodes) {
            try {

                if (excludeNodes.contains(node)) {
                    continue;
                }

                NamedNodeMap nnm = node.getAttributes();
                BasicWebImage.Builder builder = new BasicWebImage.Builder();
                String imageUrl = nnm.getNamedItem("src").getTextContent();

                if (!imageUrl.startsWith("http")) {
                    if (base.isEmpty()) {
                        imageUrl = UrlHelper.makeFullUrl(webDocument.getDocumentURI(), null, imageUrl);
                    } else {
                        imageUrl = UrlHelper.makeFullUrl(base, null, imageUrl);
                    }
                }
                builder.setImageUrl(imageUrl);
                builder.setFileType(FileHelper.getFileType(imageUrl));

                if (nnm.getNamedItem("alt") != null) {
                    builder.setSummary(nnm.getNamedItem("alt").getTextContent());
                }
                if (nnm.getNamedItem("title") != null) {
                    builder.setTitle(nnm.getNamedItem("title").getTextContent());
                }
                if (nnm.getNamedItem("width") != null) {
                    String w = nnm.getNamedItem("width").getTextContent();
                    builder.setWidth(getImageSize(w));
                }
                if (nnm.getNamedItem("height") != null) {
                    String h = nnm.getNamedItem("height").getTextContent();
                    builder.setHeight(getImageSize(h));
                }

                imageUrls.add(builder.create());

            } catch (NumberFormatException e) {
                LOGGER.debug(e.getMessage());
            } catch (NullPointerException e) {
                LOGGER.debug("an image has not all necessary attributes");
            }
        }

        return imageUrls;
    }

    private int getImageSize(String attributeText) throws NumberFormatException {

        int size;
        attributeText = attributeText.replace(",*", "");

        if (attributeText.contains("%")) {
            attributeText = attributeText.replace("%", "");
            attributeText = StringHelper.trim(attributeText);
            size = (int)(0.01 * Integer.parseInt(attributeText) * DEFAULT_IMAGE_CONTAINER_SIZE);
        } else {
            attributeText = attributeText.replace("px", "");
            attributeText = StringHelper.trim(attributeText);
            size = Integer.parseInt(attributeText);
        }

        return size;
    }

    @Override
    public Node getResultNode() {
        return resultNode;
    }

    public String getMainContentHtml() {
        return mainContentHtml;
    }

    @Override
    public String getResultText() {
        return mainContentText;
    }

    public String getSentencesString() {
        StringBuilder text = new StringBuilder();
        List<String> sentences = getSentences();

        for (String string : sentences) {
            text.append(string).append(" ");
        }

        return text.toString();
    }

    @Override
    public String getResultTitle() {
        return getResultTitle(new HashSet<String>());
    }

    public String getResultTitle(Collection<String> excludeNodes) {

        // try to get it from the biggest headline, take last one as we assume this to be the most specific
        List<Node> xhtmlNodes = XPathHelper.getXhtmlNodes(getDocument(), "//h1[not(ancestor::header) and not(ancestor::footer)]");

        for (String excludeNodeXPath : excludeNodes) {
            xhtmlNodes.removeAll(XPathHelper.getXhtmlNodes(getDocument(), excludeNodeXPath + "//h1"));
        }

        Node h1Node;
        if (excludeNodes.isEmpty()) {
            h1Node = CollectionHelper.getLast(xhtmlNodes);
        } else {
            h1Node = CollectionHelper.getFirst(xhtmlNodes);
        }

        String resultTitle = "";
        if (h1Node != null) {
            resultTitle = StringHelper.clean(h1Node.getTextContent());
        }
        if (resultTitle.isEmpty()) {
            Node titleNode = XPathHelper.getXhtmlNode(getDocument(), "//title");

            if (titleNode != null) {
                resultTitle = titleNode.getTextContent();

                // remove everything after | sign
                resultTitle = resultTitle.replaceAll("\\|.*", "").trim();
            } else {
                resultTitle = StringHelper.getFirstWords(mainContentText, 20);
            }
        }

        return resultTitle;
    }

    @Override
    public String getExtractorName() {
        return "Palladian";
    }

    /**
     * <p>
     * Try to find the correct image dimensions of all extracted images. Do that only for images that had no "width" and "height" attributes in the image tag. Note that other
     * images might have different real dimensions and might have been scaled using the HTML attributes.
     * </p>
     */
    public void analyzeImages() {

        List<WebImage> temp = new ArrayList<>();

        for (WebImage webImage : getImages()) {
            if (webImage.getWidth() == 0 || webImage.getHeight() == 0) {
                BufferedImage image = ImageHandler.load(webImage.getUrl());
                if (image != null) {
                    BasicWebImage.Builder builder = new BasicWebImage.Builder();
                    builder.setWebImage(webImage);
                    builder.setWidth(image.getWidth());
                    builder.setHeight(image.getHeight());
                    temp.add(builder.create());
                } else {
                    temp.add(webImage);
                }
            } else {
                temp.add(webImage);
            }
        }

        imageUrls = temp;

    }

    /**
     * <p>
     * Get the author of the article using the WebKnox API.
     * </p>
     *
     * @param apiKey The WebKnox API key.
     * @return The detected author name.
     */
    public String getAuthorName(String apiKey) {
        String author = "";
        String url = "http://webknox.com/api/webpage/author?url=" + getDocument().getDocumentURI() + "&language=en&apiKey=" + apiKey;
        DocumentRetriever retriever = new DocumentRetriever();
        // changed to palladian JSON, but untested. Philipp, 2013-09-22
        String authorsJson = retriever.getText(url);
        if (authorsJson != null && authorsJson.length() > 0) {
            try {
                return new JsonArray(authorsJson).getJsonObject(0).getString("name");
            } catch (JsonException e) {
            }
        }
        return author;
    }

    /**
     * <p>
     * Get the publish date of the Web page.
     * </p>
     *
     * @return The extracted date.
     */
    public ExtractedDate getPublishDate() {
        return WebPageDateEvaluator.getBestDate(document, PageDateType.PUBLISH);
    }

    /**
     * <p>
     * Use several indicators in the site's HTML to detect its language.
     * </p>
     * 
     * @return
     */
    public Language detectLanguage() {

        // look in HTML lang attribute <html lang="de">
        String innerXml = HtmlHelper.getInnerXml(getDocument());
        innerXml = innerXml.toLowerCase();
        String substringBetween = StringHelper.getSubstringBetween(innerXml, " lang=\"", "\"");
        if (substringBetween.isEmpty()) {
            substringBetween = StringHelper.getSubstringBetween(innerXml, " xml:lang=\"", "\"");
        }
        if (substringBetween.isEmpty()) {
            substringBetween = StringHelper.getSubstringBetween(innerXml, " xmlu00003alang=\"", "\"");
        }
        if (substringBetween.isEmpty()) {
            substringBetween = StringHelper.getSubstringBetween(innerXml, "<meta name=\"content-language\" content=\"", "\"");
        }
        if (substringBetween.isEmpty()) {
            substringBetween = StringHelper.getSubstringBetween(innerXml, "<meta name=\"language\" content=\"", "\"");
        }
        if (substringBetween != null && !substringBetween.isEmpty() && substringBetween.length() < 6) {
            // remove country, e.g. en-US
            String[] parts = substringBetween.split("[-:]");
            return Language.getByIso6391(parts[0]);
        }

        // use TLDs
        String uri = getDocument().getDocumentURI();

        String domain = UrlHelper.getDomain(uri);
        if (domain.endsWith(".de")) {
            return Language.GERMAN;
        } else if (domain.endsWith(".fr")) {
            return Language.FRENCH;
        } else if (domain.endsWith(".es")) {
            return Language.SPANISH;
        } else if (domain.endsWith(".it")) {
            return Language.ITALIAN;
        } else if (domain.endsWith(".co.uk") || domain.endsWith(".ac.uk") || domain.endsWith(".ie") || domain.endsWith(".co.nz") || domain.endsWith(".au")
                || domain.endsWith(".ca")) {
            return Language.ENGLISH;
        } else if (domain.endsWith(".pl")) {
            return Language.POLISH;
        } else if (domain.endsWith(".co.jp")) {
            return Language.JAPANESE;
        } else if (domain.endsWith(".pt")) {
            return Language.PORTUGUESE;
        } else if (domain.endsWith(".nl")) {
            return Language.DUTCH;
        } else if (domain.endsWith(".ru")) {
            return Language.RUSSIAN;
        } else if (domain.endsWith(".no")) {
            return Language.NORWEGIAN;
        } else if (domain.endsWith(".sk")) {
            return Language.SLOVAK;
        } else if (domain.endsWith(".fi")) {
            return Language.FINNISH;
        } else if (domain.endsWith(".gr")) {
            return Language.GREEK;
        } else if (domain.endsWith(".co.il")) {
            return Language.HEBREW;
        } else if (domain.endsWith(".vn")) {
            return Language.VIETNAMESE;
        }

        return null;
    }

    /**
     * <p>
     * Try to find the dominant image of the site.
     * </p>
     * 
     * @param contentIncludeXPath A collection xPath that hint to where the image must be found.
     * @param contentExcludeXPath A collection xPath that hint to where the image must NOT be found.
     * @return The dominant image.
     */
    public WebImage getDominantImage(Collection<String> contentIncludeXPath, Collection<String> contentExcludeXPath) {

        // check meta property first
        Node xhtmlNode = XPathHelper.getXhtmlNode(getDocument(), "//meta[@property='og:image']//@content");
        if (xhtmlNode != null) {
            return new BasicWebImage.Builder().setImageUrl(xhtmlNode.getTextContent().trim()).create();
        }

        // look for itemprop image
        xhtmlNode = XPathHelper
                .getXhtmlNode(
                        getDocument(),
                        "//*[(translate(@itemprop,'ABCDEFGHIJKLMNOPQRSTUVWXYZ','abcdefghijklmnopqrstuvwxyz')= 'image' or translate(@id,'ABCDEFGHIJKLMNOPQRSTUVWXYZ','abcdefghijklmnopqrstuvwxyz')= 'photo') and not(ancestor::header) and not(ancestor::footer)]//@src");

        if (xhtmlNode != null) {
            String url = UrlHelper.makeFullUrl(getDocument().getDocumentURI(), null, xhtmlNode.getTextContent().trim());
            return new BasicWebImage.Builder().setImageUrl(url).create();
        }

        // look for "main image"
        xhtmlNode = XPathHelper.getXhtmlNode(getDocument(),
                "//img[(contains(@class,'main-photo') or contains(@class,'main-image')) and not(ancestor::header) and not(ancestor::footer)]//@src");
        if (xhtmlNode != null) {
            String url = UrlHelper.makeFullUrl(getDocument().getDocumentURI(), null, xhtmlNode.getTextContent().trim());
            return new BasicWebImage.Builder().setImageUrl(url).create();
        }

        // try something else
        WebImage image = null;
        List<WebImage> images = new ArrayList<>();
        Node mainContentNode = getDocument();

        List<Node> excludeImageNodes = new ArrayList<>();
        if (contentExcludeXPath != null && !contentExcludeXPath.isEmpty()) {
            for (String xpath : contentExcludeXPath) {
                excludeImageNodes.addAll(XPathHelper.getXhtmlNodes(mainContentNode, xpath + "//img"));
            }
        }

        if (contentIncludeXPath != null && !contentIncludeXPath.isEmpty()) {

            for (String includeXPath : contentIncludeXPath) {
                mainContentNode = XPathHelper.getXhtmlNode(getDocument(), includeXPath);
                images.addAll(getImages(mainContentNode, getDocument(),
<<<<<<< HEAD
                        ".//img[not(ancestor::header) and not(ancestor::footer) and not(ancestor::a[contains(@href,'index') or @href=''])]",
                        excludeImageNodes));
=======
                        ".//img[not(ancestor::header) and not(ancestor::footer) and not(ancestor::a[contains(@href,'index') or @href=''])]", excludeImageNodes));
>>>>>>> 60b1cac6
            }

        } else {
            // get images that are not in header or footer or that link to the index (which are usually logos and
            // banners)
            images.addAll(getImages(mainContentNode, getDocument(),
<<<<<<< HEAD
                    ".//img[not(ancestor::header) and not(ancestor::footer) and not(ancestor::a[contains(@href,'index') or @href=''])]",
                    excludeImageNodes));
=======
                    ".//img[not(ancestor::header) and not(ancestor::footer) and not(ancestor::a[contains(@href,'index') or @href=''])]", excludeImageNodes));
>>>>>>> 60b1cac6
        }

        filterByFileType(images, "jpeg", "png", "jpg");
        if (!images.isEmpty()) {
            // only sort by size if the first one is below a certain size
            image = CollectionHelper.getFirst(images);
            if (image != null && image.getSize() < 10000) {
                // filter out icons
                if (images.size() > 1) {
                    filterByName(images, "icon");
                }
                Collections.sort(images, new ImageSizeComparator());
                image = CollectionHelper.getFirst(images);
            }
        }

        return image;
    }

    public WebImage getDominantImage() {
        return getDominantImage(null, null);
    }

    /**
     * @param args
     * @throws PageContentExtractorException
     */
    public static void main(String[] args) throws PageContentExtractorException {

        PalladianContentExtractor palladianContentExtractor = new PalladianContentExtractor();
        palladianContentExtractor.setDocument(new DocumentRetriever().getWebDocument("http://janeshealthykitchen.com/instant-red-sauce/"));
        Language language = palladianContentExtractor.detectLanguage();
        List<WebImage> images = palladianContentExtractor.getImages();
        CollectionHelper.print(images);

        System.out.println(language);
        System.exit(0);

        // ////////////////////////////////////
        // Document webDocument = new DocumentRetriever().getWebDocument("C:\\Workspace\\data\\GoldStandard\\98.html");
        // String xPath =
        // "//table[4]/tbody/tr[1]/td[1]/table[1]/tbody/tr[1]/td/table[1]/tbody/tr[1]/td[1]/table[1]/tbody/tr[2]/td[1]";
        // // xPath = "//text//table[1]/tbody/tr[2]/td[1]";
        // xPath = XPathHelper.addXhtmlNsToXPath(xPath);
        // List<Node> xhtmlNodes = XPathHelper.getXhtmlNodes(webDocument, xPath);
        // CollectionHelper.print(xhtmlNodes);
        // System.exit(0);
        // ////////////////////////////////////

        PalladianContentExtractor pe = new PalladianContentExtractor();
        // pe.setDocument("http://jezebel.com/5733078/can-you-wear-six-items-or-less");
        // pe.setDocument("http://www.seobook.com/shopping-search");
        // pe.setDocument("http://www.fourhourworkweek.com/blog/2012/11/24/the-4-hour-chef-launch-summary-of-week-one/");

        // pe.setDocument("http://www.dailyfinance.com/2012/07/20/stockbroker-corrupt-wall-street-cheats/");
        // pe.setDocument("http://www.nationalmemo.com/white-house-tax-rates-on-the-rich-will-go-up/");
        // pe.setDocument("http://news.discovery.com/human/women-prefer-thin-men-121128.html");
        // pe.setDocument("http://www.extremetech.com/extreme/141643-mits-sun-funnel-could-slit-solar-powers-efficiency-bottleneck-2");
        // pe.setDocument("http://www.cbsnews.com/8301-201_162-57556049/3-bp-employees-plead-not-guilty-on-gulf-oil-spill-charges/");
        // pe.setDocument("http://www.jta.org/news/article/2012/11/28/3113081/petitions-do-not-find-wonder-lovely");
        // pe.setDocument("http://www.walesonline.co.uk/news/wales-news/2012/11/29/leveson-report-fears-its-recommendations-could-throw-governnment-into-turmoil-91466-32329849/");
        // pe.setDocument("http://www.sfgate.com/business/energy/article/Workers-raise-1st-section-of-new-Chernobyl-shelter-4069524.php");
        // pe.setDocument("http://news.yahoo.com/germany-not-back-palestinian-u-n-bid-government-130743009.html");
        // pe.setDocument("http://www.thelocal.se/44726/20121129/");
        // pe.setDocument("http://www.politicususa.com/walmart-earns-record-profits-supporting-republicans-plan-slash-employees-food-stamps.html");

        // to solve:
        // ol/li
        // pe.setDocument("http://www.africanews.com/site/Rebels_begin_withdrawal_in_eastern_DR_Congo/list_messages/42682");
        // pe.setDocument("http://www.dailyfinance.com/2012/07/20/stockbroker-corrupt-wall-street-cheats/");
        // pe.setDocument("http://jezebel.com/5733078/can-you-wear-six-items-or-less");
        // pe.setDocument("http://slotmachinebasics.com/");
        // -> formatting
        // pe.setDocument("http://www.absoluteastronomy.com/topics/Jet_Li");
        // pe.setDocument("http://www.reuters.com/article/2012/11/15/us-usa-obama-petraeus-idUSBRE8AD1FB20121115");
        // pe.setDocument("http://gulfnews.com/opinions/editorials/israel-has-to-change-its-policy-of-violence-1.1108785");

        // pe.setDocument("http://www.cinefreaks.com/news/692/Neun-interessante-Fakten%2C-die-du-nicht-%C3%BCber-die-Oscars-2012-wusstest");
        // pe.setDocument("http://www.komonews.com/news/local/Will-feds-let-new-marijuana-law-stand-without-a-fight-177666311.html");
        // pe.setDocument("http://www.raptitude.com/2012/11/what-love-is-not/");
        // pe.setDocument("http://blogs.windows.com/windows_phone/b/windowsphone/archive/2012/11/28/an-update-on-windows-phone-7-8.aspx");
        // pe.setDocument("http://blog.mashape.com/170078722");
        // pe.setDocument("http://www.killerstartups.com/startups-tools-and-guides/launch-your-own-crazy-idea-jason-sadler/");
        // pe.setDocument("http://uncommonbusiness.blogspot.de/2012/11/savingscom-story.html");
        // pe.setDocument("http://www.daemonology.net/blog/2012-11-28-broken-EC2-firewall.html");
        // pe.setDocument("http://www.bizjournals.com/washington/blog/techflash/2012/11/major-layoffs-set-for-livingsocial.html");
        // pe.setDocument("http://blog.stephenwolfram.com/2012/11/mathematica-9-is-released-today/");
        // pe.setDocument("http://www.allaboutbirds.org/guide/Peregrine_Falcon/lifehistory");
        // pe.setDocument("http://www.hollyscoop.com/cameron-diaz/52.aspx");
        // pe.setDocument("http://www.absoluteastronomy.com/topics/Jet_Li");
        // pe.setDocument("http://www.cinefreaks.com/news/696/Die-Hard-5");
        // pe.setDocument("http://edition.cnn.com/2012/11/23/world/meast/egypt-protests/index.html?hpt=hp_t1");
        // pe.setDocument("http://www.bbc.co.uk/news/world-middle-east-20458148");
        // pe.setDocument("http://lifehacker.com/5862004/heres-your-black-friday-survival-toolkit");
        // pe.setDocument("http://www.reuters.com/article/2012/11/23/us-egypt-president-idUSBRE8AM0DO20121123");
        // pe.setDocument("http://www.foxnews.com/us/2012/11/23/walmart-calls-black-friday-success-despite-protests-about-worker-conditions/");
        // pe.setDocument("http://www.seobythesea.com/2012/11/not-all-anchor-text-is-equal-other-co-citation-observations/");
        // pe.setDocument("http://arstechnica.com/tech-policy/2012/11/ca-measure-would-ban-anonymous-online-speech-for-sex-offenders/");
        // pe.setDocument("http://www.usatoday.com/story/opinion/2012/10/31/mitt-romney-jeep-chrysler-uaw/1672501/");
        // pe.setDocument("http://www.washingtonpost.com/politics/decision2012/after-grueling-campaign-polls-open-for-election-day-2012/2012/11/06/d1c24c98-2802-11e2-b4e0-346287b7e56c_story.html");
        // pe.setDocument("http://mobile.smashingmagazine.com/2012/11/07/succeed-with-your-app/");
        // pe.setDocument("http://www.bbc.com/travel/feature/20121108-irelands-outlying-islands");
        // pe.setDocument("http://www.huffingtonpost.com/2012/11/22/black-friday-creep-retail-workers_n_2167066.html");
        // pe.setDocument("http://webknox.com/p/best-proxy-services");
        // pe.setDocument("http://www.politicususa.com/walmart-earns-record-profits-supporting-republicans-plan-slash-employees-food-stamps.html");
        // pe.setDocument("http://greatist.com/fitness/perfect-squat/");
        // pe.setDocument("http://www.latimes.com/news/nationworld/world/la-fg-israel-gaza-20121120,0,4042611.story");
        // pe.setDocument("http://www.labour.org.uk/govt-decision-on-palestine-vote-is-worse-than-a-blunder,2012-11-30");
        // pe.setDocument("C:\\Workspace\\data\\ContentExtraction\\TUD\\page203.html");
        // pe.setDocument("http://www.thedailybeast.com/articles/2012/11/29/where-ban-ki-moon-meets-pink-floyd.html");
        // pe.setDocument("http://www.nationalmemo.com/white-house-tax-rates-on-the-rich-will-go-up/");
        // pe.setDocument("http://www.ynetnews.com/articles/0,7340,L-4314175,00.html");
        // pe.setDocument("http://tech.slashdot.org/story/12/11/16/207227/german-city-says-openoffice-shortcomings-are-forcing-it-back-to-microsoft");
        // pe.setDocument("http://news.mongabay.com/2012/1204-hance-lions-population.html");
        // pe.setDocument("C:\\Workspace\\data\\GoldStandard\\82.html");
        // pe.setDocument("C:\\Workspace\\data\\GoldStandard\\105.html");
        // pe.setDocument("C:\\Workspace\\data\\GoldStandard\\771.html"); // ???
        // pe.setDocument("C:\\Workspace\\data\\GoldStandard\\652.html");
        // pe.setDocument("C:\\Workspace\\data\\GoldStandard\\640.html");
        // pe.setDocument("http://www.upi.com/Top_News/US/2013/12/31/Man-faces-kidnapping-other-charges-in-trip-to-Las-Vegas-to-marry/UPI-67931388527587/");
        pe.setDocument(
                "http://www.voanews.com/content/russia-urges-nations-to-take-active-role-in-the-middle-east-93610219/169955.html");

        // CollectionHelper.print(pe.setDocument("http://www.bbc.co.uk/news/science-environment-12209801").getImages());
        System.out.println("Title: " + pe.getResultTitle());
        // System.out.println("Author: "
        // + pe.getAuthorName(ConfigHolder.getInstance().getConfig().getString("api.webknox.apiKey")));
        System.out.println("Result Text: " + pe.getResultText());
        System.out.println("Comments: ");
        CollectionHelper.print(pe.getComments());

        System.out.println("Full Text: " + pe.getEntireTextContent());
        // CollectionHelper.print(pe.getSentences());
    }

}<|MERGE_RESOLUTION|>--- conflicted
+++ resolved
@@ -283,8 +283,7 @@
         if (!useMainNodeText) {
             // shorter paths with the same counts should be favored to not miss any content
             for (Entry<String, Integer> mapEntry : xpmap.entrySet()) {
-                if (mapEntry.getKey().length() < shortestMatchingXPath.length()
-                        && mapEntry.getValue() == highestCount) {
+                if (mapEntry.getKey().length() < shortestMatchingXPath.length() && mapEntry.getValue() == highestCount) {
                     shortestMatchingXPath = mapEntry.getKey();
                 }
             }
@@ -392,21 +391,18 @@
         removeNodes.addAll(XPathHelper.getXhtmlNodes(document, "//header//*"));
         removeNodes.addAll(XPathHelper.getXhtmlNodes(document, "//nav//*"));
         removeNodes.addAll(XPathHelper.getXhtmlNodes(document, "//div[translate(@id,'ABCDEFGHIJKLMNOPQRSTUVWXYZ','abcdefghijklmnopqrstuvwxyz')= 'head']//*"));
+        removeNodes.addAll(XPathHelper.getXhtmlNodes(document, "//div[translate(@id,'ABCDEFGHIJKLMNOPQRSTUVWXYZ','abcdefghijklmnopqrstuvwxyz')= 'pageheader']//*"));
         removeNodes.addAll(XPathHelper.getXhtmlNodes(document, "//div[translate(@id,'ABCDEFGHIJKLMNOPQRSTUVWXYZ','abcdefghijklmnopqrstuvwxyz')= 'header']//*"));
         removeNodes.addAll(XPathHelper.getXhtmlNodes(document, "//footer//*"));
         removeNodes.addAll(XPathHelper.getXhtmlNodes(document, "//div[translate(@id,'ABCDEFGHIJKLMNOPQRSTUVWXYZ','abcdefghijklmnopqrstuvwxyz')= 'foot']//*"));
         removeNodes.addAll(XPathHelper.getXhtmlNodes(document, "//div[translate(@id,'ABCDEFGHIJKLMNOPQRSTUVWXYZ','abcdefghijklmnopqrstuvwxyz')= 'footer']//*"));
+        removeNodes.addAll(XPathHelper.getXhtmlNodes(document, "//div[translate(@id,'ABCDEFGHIJKLMNOPQRSTUVWXYZ','abcdefghijklmnopqrstuvwxyz')= 'pagefooter']//*"));
         removeNodes.addAll(XPathHelper.getXhtmlNodes(document, "//div[translate(@id,'ABCDEFGHIJKLMNOPQRSTUVWXYZ','abcdefghijklmnopqrstuvwxyz')= 'sidebar']//*"));
-
         // remove scripts / style / iframes etc.
-<<<<<<< HEAD
-        removeNodes.addAll(XPathHelper.getXhtmlNodes(document,
-                "//*[(self::xhtml:style) or (self::xhtml:script) or (self::xhtml:iframe)]"));
+        removeNodes.addAll(XPathHelper.getXhtmlNodes(document, "//*[(self::xhtml:style) or (self::xhtml:script) or (self::xhtml:iframe)]"));
+
         for (Node node : removeNodes) {
-=======
-        List<Node> divs = XPathHelper.getXhtmlNodes(document, "//*[(self::xhtml:style) or (self::xhtml:script) or (self::xhtml:iframe)]");
-        for (Node node : divs) {
->>>>>>> 60b1cac6
+
             if (node == null) {
                 continue;
             }
@@ -436,21 +432,14 @@
         Node mainNode = null;
 
         for (String hint : MAIN_NODE_HINTS) {
-<<<<<<< HEAD
-            List<Node> mainNodes = new ArrayList<Node>();
+            List<Node> mainNodes = new ArrayList<>();
 
             try {
-                mainNodes = XPathHelper.getXhtmlNodes(getDocument(),
-                        "//*[(self::xhtml:div) or (self::xhtml:p) or (self::xhtml:span)][@class='" + hint
-                                + "' or contains(@class,'" + hint + " ') or contains(@class,' " + hint + "') or @itemprop='"
-                                + hint + "' or @id='" + hint + "']");
+                mainNodes = XPathHelper.getXhtmlNodes(getDocument(), "//*[(self::xhtml:div) or (self::xhtml:p) or (self::xhtml:span)][@class='" + hint + "' or contains(@class,'"
+                        + hint + " ') or contains(@class,' " + hint + "') or @itemprop='" + hint + "' or @id='" + hint + "']");
             } catch (Exception e) {
                 e.printStackTrace();
             }
-=======
-            List<Node> mainNodes = XPathHelper.getXhtmlNodes(getDocument(), "//*[(self::xhtml:div) or (self::xhtml:p) or (self::xhtml:span)][@class='" + hint
-                    + "' or contains(@class,'" + hint + " ') or contains(@class,' " + hint + "') or @itemprop='" + hint + "' or @id='" + hint + "']");
->>>>>>> 60b1cac6
 
             if (!mainNodes.isEmpty()) {
                 mainNode = mainNodes.get(0);
@@ -877,10 +866,8 @@
         }
 
         // look for itemprop image
-        xhtmlNode = XPathHelper
-                .getXhtmlNode(
-                        getDocument(),
-                        "//*[(translate(@itemprop,'ABCDEFGHIJKLMNOPQRSTUVWXYZ','abcdefghijklmnopqrstuvwxyz')= 'image' or translate(@id,'ABCDEFGHIJKLMNOPQRSTUVWXYZ','abcdefghijklmnopqrstuvwxyz')= 'photo') and not(ancestor::header) and not(ancestor::footer)]//@src");
+        xhtmlNode = XPathHelper.getXhtmlNode(getDocument(),
+                "//*[(translate(@itemprop,'ABCDEFGHIJKLMNOPQRSTUVWXYZ','abcdefghijklmnopqrstuvwxyz')= 'image' or translate(@id,'ABCDEFGHIJKLMNOPQRSTUVWXYZ','abcdefghijklmnopqrstuvwxyz')= 'photo') and not(ancestor::header) and not(ancestor::footer)]//@src");
 
         if (xhtmlNode != null) {
             String url = UrlHelper.makeFullUrl(getDocument().getDocumentURI(), null, xhtmlNode.getTextContent().trim());
@@ -912,24 +899,14 @@
             for (String includeXPath : contentIncludeXPath) {
                 mainContentNode = XPathHelper.getXhtmlNode(getDocument(), includeXPath);
                 images.addAll(getImages(mainContentNode, getDocument(),
-<<<<<<< HEAD
-                        ".//img[not(ancestor::header) and not(ancestor::footer) and not(ancestor::a[contains(@href,'index') or @href=''])]",
-                        excludeImageNodes));
-=======
                         ".//img[not(ancestor::header) and not(ancestor::footer) and not(ancestor::a[contains(@href,'index') or @href=''])]", excludeImageNodes));
->>>>>>> 60b1cac6
             }
 
         } else {
             // get images that are not in header or footer or that link to the index (which are usually logos and
             // banners)
             images.addAll(getImages(mainContentNode, getDocument(),
-<<<<<<< HEAD
-                    ".//img[not(ancestor::header) and not(ancestor::footer) and not(ancestor::a[contains(@href,'index') or @href=''])]",
-                    excludeImageNodes));
-=======
                     ".//img[not(ancestor::header) and not(ancestor::footer) and not(ancestor::a[contains(@href,'index') or @href=''])]", excludeImageNodes));
->>>>>>> 60b1cac6
         }
 
         filterByFileType(images, "jpeg", "png", "jpg");
@@ -1050,8 +1027,7 @@
         // pe.setDocument("C:\\Workspace\\data\\GoldStandard\\652.html");
         // pe.setDocument("C:\\Workspace\\data\\GoldStandard\\640.html");
         // pe.setDocument("http://www.upi.com/Top_News/US/2013/12/31/Man-faces-kidnapping-other-charges-in-trip-to-Las-Vegas-to-marry/UPI-67931388527587/");
-        pe.setDocument(
-                "http://www.voanews.com/content/russia-urges-nations-to-take-active-role-in-the-middle-east-93610219/169955.html");
+        pe.setDocument("http://www.voanews.com/content/russia-urges-nations-to-take-active-role-in-the-middle-east-93610219/169955.html");
 
         // CollectionHelper.print(pe.setDocument("http://www.bbc.co.uk/news/science-environment-12209801").getImages());
         System.out.println("Title: " + pe.getResultTitle());
