package ws.palladian.extraction.token;

import java.util.List;

import ws.palladian.extraction.DocumentUnprocessableException;
import ws.palladian.extraction.PipelineDocument;
<<<<<<< HEAD
import ws.palladian.model.features.AnnotationFeature;
import ws.palladian.model.features.PositionAnnotation;
=======
import ws.palladian.extraction.feature.AbstractDefaultPipelineProcessor;
import ws.palladian.extraction.feature.AnnotationFeature;
import ws.palladian.extraction.feature.PositionAnnotation;
>>>>>>> 7183e8a3
import edu.cmu.cs.lti.ark.tweetnlp.Twokenize;

/**
 * <p>
 * Tokenizer based on the <i>Twokenize</i> algorithm available from <a
 * href="https://github.com/brendano/tweetmotif">here</a>. This class uses the ported Scala version delivered with <a
 * href="http://code.google.com/p/ark-tweet-nlp/">ark-tweet-nlp</a>.
 * </p>
 * 
 * @author Philipp Katz
 */
<<<<<<< HEAD
public final class TwokenizeTokenizer extends BaseTokenizer {
=======
public final class TwokenizeTokenizer extends AbstractDefaultPipelineProcessor implements TokenizerInterface {
>>>>>>> 7183e8a3

    private static final long serialVersionUID = 1L;

    @Override
<<<<<<< HEAD
    protected void processDocument(PipelineDocument document) throws DocumentUnprocessableException {
        String text = document.getOriginalContent();
=======
    public void processDocument(PipelineDocument<String> document) {
        String text = document.getContent();
>>>>>>> 7183e8a3
        List<String> tokens = Twokenize.tokenizeForTagger_J(text);
        AnnotationFeature annotationFeature = new AnnotationFeature(PROVIDED_FEATURE_DESCRIPTOR);
        int endPosition = 0;
        for (String token : tokens) {
            int startPosition = text.indexOf(token, endPosition);
            endPosition = startPosition + token.length();
            annotationFeature.add(new PositionAnnotation(document, startPosition, endPosition));
        }
        document.getFeatureVector().add(annotationFeature);
    }

}<|MERGE_RESOLUTION|>--- conflicted
+++ resolved
@@ -4,14 +4,8 @@
 
 import ws.palladian.extraction.DocumentUnprocessableException;
 import ws.palladian.extraction.PipelineDocument;
-<<<<<<< HEAD
 import ws.palladian.model.features.AnnotationFeature;
 import ws.palladian.model.features.PositionAnnotation;
-=======
-import ws.palladian.extraction.feature.AbstractDefaultPipelineProcessor;
-import ws.palladian.extraction.feature.AnnotationFeature;
-import ws.palladian.extraction.feature.PositionAnnotation;
->>>>>>> 7183e8a3
 import edu.cmu.cs.lti.ark.tweetnlp.Twokenize;
 
 /**
@@ -23,22 +17,13 @@
  * 
  * @author Philipp Katz
  */
-<<<<<<< HEAD
 public final class TwokenizeTokenizer extends BaseTokenizer {
-=======
-public final class TwokenizeTokenizer extends AbstractDefaultPipelineProcessor implements TokenizerInterface {
->>>>>>> 7183e8a3
 
     private static final long serialVersionUID = 1L;
 
     @Override
-<<<<<<< HEAD
-    protected void processDocument(PipelineDocument document) throws DocumentUnprocessableException {
-        String text = document.getOriginalContent();
-=======
-    public void processDocument(PipelineDocument<String> document) {
+    public void processDocument(PipelineDocument<String> document) throws DocumentUnprocessableException {
         String text = document.getContent();
->>>>>>> 7183e8a3
         List<String> tokens = Twokenize.tokenizeForTagger_J(text);
         AnnotationFeature annotationFeature = new AnnotationFeature(PROVIDED_FEATURE_DESCRIPTOR);
         int endPosition = 0;
