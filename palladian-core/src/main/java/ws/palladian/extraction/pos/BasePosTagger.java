package ws.palladian.extraction.pos;

import java.util.ArrayList;
import java.util.List;

import ws.palladian.extraction.DocumentUnprocessableException;
import ws.palladian.extraction.PipelineDocument;
import ws.palladian.extraction.PipelineProcessor;
import ws.palladian.extraction.TagAnnotation;
import ws.palladian.extraction.TagAnnotations;
<<<<<<< HEAD
=======
import ws.palladian.extraction.feature.AbstractDefaultPipelineProcessor;
import ws.palladian.extraction.feature.Annotation;
import ws.palladian.extraction.feature.AnnotationFeature;
>>>>>>> 39355f31
import ws.palladian.extraction.token.RegExTokenizer;
import ws.palladian.extraction.token.BaseTokenizer;
import ws.palladian.model.features.Annotation;
import ws.palladian.model.features.AnnotationFeature;
import ws.palladian.model.features.FeatureDescriptor;
import ws.palladian.model.features.FeatureDescriptorBuilder;
import ws.palladian.model.features.FeatureVector;
import ws.palladian.model.features.NominalFeature;

/**
 * <p>
 * This is the abstract base class for all Part of Speech taggers offered by Palladian. It implements two interfaces:
 * 
 * <ol>
 * <li>{@link PosTagger}, which is the "traditional" API used in Palladian. It allows POS tagging for text supplied as
 * String. In this case, the text is tokenized using a default {@link BaseTokenizer} implementation specific for
 * the respective POS tagger. Subclasses may override {@link #getTokenizer()} if they require a specific tokenizer.</li>
 * 
 * <li>{@link PipelineProcessor}, which works based on token annotations provided by an {@link AnnotationFeature}. This
 * means, that the input document must be tokenized in advance, using one of the available {@link BaseTokenizer}
 * implementations. In this mode, the POS tags are appended to the token's {@link FeatureVector}s and can be retrieved
 * later using the {@link #PROVIDED_FEATURE_DESCRIPTOR}.</li>
 * </ol>
 * </p>
 * 
 * @author Martin Wunderwald
 * @author David Urbansky
 * @author Philipp Katz
 */
public abstract class BasePosTagger extends AbstractDefaultPipelineProcessor implements PosTagger {

    private static final long serialVersionUID = 1L;

    /**
     * <p>
     * The identifier of the feature provided by this {@link PipelineProcessor}.
     * </p>
     */
    public static final String PROVIDED_FEATURE = "ws.palladian.features.pos";

    /**
     * <p>
     * The descriptor of the feature provided by this {@link PipelineProcessor}.
     * </p>
     */
    public static final FeatureDescriptor<NominalFeature> PROVIDED_FEATURE_DESCRIPTOR = FeatureDescriptorBuilder.build(
            PROVIDED_FEATURE, NominalFeature.class);

    /**
     * <p>
     * The default {@link BaseTokenizer} used if not overridden.
     * </p>
     */
    private static final BaseTokenizer DEFAULT_TOKENIZER = new RegExTokenizer();

    // ////////////////////////////////////////////
    // PosTagger API
    // ////////////////////////////////////////////

    @Override
    public TagAnnotations tag(String text) {
        PipelineDocument document = new PipelineDocument(text);
        try {
            TokenizerInterface tokenizer = getTokenizer();
            tokenizer.getInputPorts().get(0).setPipelineDocument(document);
            tokenizer.process();
            processDocument((PipelineDocument<String>)tokenizer.getOutputPorts().get(0).getPipelineDocument());
        } catch (DocumentUnprocessableException e) {
            throw new IllegalArgumentException(e);
        }
        AnnotationFeature annotationFeature = document.getFeatureVector().get(
                BaseTokenizer.PROVIDED_FEATURE_DESCRIPTOR);
        TagAnnotations ret = new TagAnnotations();
        int offset = 0;
        for (Annotation annotation : annotationFeature.getValue()) {
            String tag = annotation.getFeatureVector().get(PROVIDED_FEATURE_DESCRIPTOR).getValue();
            TagAnnotation tagAnnotation = new TagAnnotation(offset++, tag, annotation.getValue());
            ret.add(tagAnnotation);
        }
        return ret;
    }

    /**
     * <p>
     * Return the {@link BaseTokenizer} which this {@link PosTagger} uses when tagging String using
     * {@link #tag(String)}. Per default, a {@link RegExTokenizer} is returned, subclasses may override this method, if
     * a specific {@link BaseTokenizer} is required.
     * </p>
     * 
     * @return The {@link BaseTokenizer} to use.
     */
    protected BaseTokenizer getTokenizer() {
        return DEFAULT_TOKENIZER;
    }

    // ////////////////////////////////////////////
    // PipelineProcessor API
    // ////////////////////////////////////////////

    @Override
<<<<<<< HEAD
    protected void processDocument(PipelineDocument document) throws DocumentUnprocessableException {
=======
    public void processDocument(PipelineDocument<String> document) {
>>>>>>> 39355f31
        FeatureVector featureVector = document.getFeatureVector();
        AnnotationFeature annotationFeature = featureVector.get(BaseTokenizer.PROVIDED_FEATURE_DESCRIPTOR);
        if (annotationFeature == null) {
            throw new DocumentUnprocessableException(
                    "Document content is not tokenized. Please use a tokenizer before using a POS tagger.");
        }
        tag(annotationFeature.getValue());
    }

    // ////////////////////////////////////////////
    // internal/subclass methods
    // ////////////////////////////////////////////

    /**
     * <p>
     * Subclasses implement this method to perform the POS tagging. The POS tags can be assigned to each annotation
     * using the provided convenience method {@link #assignTag(Annotation, String)}.
     * </p>
     * 
     * @param annotations
     *            The list of annotations to process, this is the tokenized
     *            text.
     */
    protected abstract void tag(List<Annotation> annotations);

    /**
     * <p>
     * Helper method to convert a {@link List} of {@link Annotation}s to a {@link List} with their String values.
     * </p>
     * 
     * @param annotations
     * @return
     */
    protected static List<String> getTokenList(List<Annotation> annotations) {
        List<String> tokenList = new ArrayList<String>(annotations.size());
        for (Annotation annotation : annotations) {
            tokenList.add(annotation.getValue());
        }
        return tokenList;
    }

    protected static String normalizeTag(String tag) {
        // return tag.replaceAll("(-|\\+).*", "");
        return tag.replaceAll("-.*", "");
    }

    /**
     * <p>
     * Helper method to assign a POS tag to an {@link Annotation}.
     * </p>
     * 
     * @param annotation
     * @param tag
     */
    protected static void assignTag(Annotation annotation, String tag) {
        annotation.getFeatureVector().add(new NominalFeature(PROVIDED_FEATURE_DESCRIPTOR, tag.toUpperCase()));
    }

}<|MERGE_RESOLUTION|>--- conflicted
+++ resolved
@@ -8,12 +8,7 @@
 import ws.palladian.extraction.PipelineProcessor;
 import ws.palladian.extraction.TagAnnotation;
 import ws.palladian.extraction.TagAnnotations;
-<<<<<<< HEAD
-=======
 import ws.palladian.extraction.feature.AbstractDefaultPipelineProcessor;
-import ws.palladian.extraction.feature.Annotation;
-import ws.palladian.extraction.feature.AnnotationFeature;
->>>>>>> 39355f31
 import ws.palladian.extraction.token.RegExTokenizer;
 import ws.palladian.extraction.token.BaseTokenizer;
 import ws.palladian.model.features.Annotation;
@@ -77,7 +72,7 @@
     public TagAnnotations tag(String text) {
         PipelineDocument document = new PipelineDocument(text);
         try {
-            TokenizerInterface tokenizer = getTokenizer();
+            BaseTokenizer tokenizer = getTokenizer();
             tokenizer.getInputPorts().get(0).setPipelineDocument(document);
             tokenizer.process();
             processDocument((PipelineDocument<String>)tokenizer.getOutputPorts().get(0).getPipelineDocument());
@@ -114,11 +109,7 @@
     // ////////////////////////////////////////////
 
     @Override
-<<<<<<< HEAD
-    protected void processDocument(PipelineDocument document) throws DocumentUnprocessableException {
-=======
-    public void processDocument(PipelineDocument<String> document) {
->>>>>>> 39355f31
+    public void processDocument(PipelineDocument<String> document) throws DocumentUnprocessableException {
         FeatureVector featureVector = document.getFeatureVector();
         AnnotationFeature annotationFeature = featureVector.get(BaseTokenizer.PROVIDED_FEATURE_DESCRIPTOR);
         if (annotationFeature == null) {
