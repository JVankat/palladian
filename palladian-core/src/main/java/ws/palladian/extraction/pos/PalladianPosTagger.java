--- conflicted
+++ resolved
@@ -118,26 +118,7 @@
         StopWatch stopWatch = new StopWatch();
         LOGGER.info("start training the tagger");
 
-<<<<<<< HEAD
-        tagger = new UniversalClassifier();
-        tagger.setUseNumericClassifier(false);
-        tagger.setUseNominalClassifier(true);
-        tagger.setUseTextClassifier(false);
-        FeatureSetting featureSetting = new FeatureSetting();
-        featureSetting.setMinNGramLength(1);
-        featureSetting.setMaxNGramLength(7);
-        featureSetting.setTextFeatureType(FeatureSetting.CHAR_NGRAMS);
-        ClassificationTypeSetting cts = new ClassificationTypeSetting();
-        cts.setClassificationType(ClassificationTypeSetting.TAG);
-        // featureSetting.setMinNGramLength(1);
-        // featureSetting.setMaxNGramLength(1);
-        // featureSetting.setTextFeatureType(FeatureSetting.WORD_NGRAMS);
-        tagger.getTextClassifier().setFeatureSetting(featureSetting);
-        tagger.getTextClassifier().setClassificationTypeSetting(cts);
-        Instances<UniversalInstance> trainingInstances = new Instances<UniversalInstance>();
-=======
         List<Instance> trainingInstances = CollectionHelper.newArrayList();
->>>>>>> e5d9109f
 
         int c = 1;
         File[] trainingFiles = FileHelper.getFiles(folderPath);
@@ -299,17 +280,10 @@
         PalladianPosTagger palladianPosTagger = new PalladianPosTagger();
 
         // palladianPosTagger.trainModel("data/datasets/pos/all/", "ppos.gz");
-<<<<<<< HEAD
-        // /palladianPosTagger.trainModel("data/datasets/pos/train/", "ppos.gz");
-        // palladianPosTagger.evaluate("data/datasets/pos/test/", "ppos.gz");
-        palladianPosTagger.trainModel("data/datasets/pos/trainSmall/", "ppos.gz");
-        palladianPosTagger.evaluate("data/datasets/pos/testSmall/", "ppos.gz");
-=======
          palladianPosTagger.trainModel("data/datasets/pos/train/", "ppos.gz");
          palladianPosTagger.evaluate("data/datasets/pos/test/", "ppos.gz");
 //        palladianPosTagger.trainModel("data/datasets/pos/trainSmall/", "ppos.gz");
 //        palladianPosTagger.evaluate("data/datasets/pos/testSmall/", "ppos.gz");
->>>>>>> e5d9109f
 
         // System.out.println(palladianPosTagger.tag("The quick brown fox jumps over the lazy dog", "ppos_.gz")
         // .getTaggedString());
