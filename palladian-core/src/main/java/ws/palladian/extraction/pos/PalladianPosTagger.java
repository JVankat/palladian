package ws.palladian.extraction.pos;

import java.io.File;
import java.util.Arrays;
import java.util.List;

import org.apache.log4j.Logger;

import ws.palladian.classification.UniversalInstance;
import ws.palladian.classification.text.evaluation.ClassificationTypeSetting;
import ws.palladian.classification.text.evaluation.FeatureSetting;
import ws.palladian.classification.universal.UniversalClassifier;
import ws.palladian.helper.Cache;
import ws.palladian.helper.ProgressHelper;
import ws.palladian.helper.StopWatch;
import ws.palladian.helper.collection.CollectionHelper;
import ws.palladian.helper.io.FileHelper;
import ws.palladian.helper.math.ConfusionMatrix;
import ws.palladian.helper.math.MathHelper;
import ws.palladian.helper.nlp.StringHelper;
import ws.palladian.processing.features.Annotation;

/**
 * <p>
 * Palladian version of a text-classification-based part-of-speech tagger.
 * </p>
 * 
 * XXX this is a super use case for an universal classifier using different types of features + neighbors
 * 
 * @author David Urbansky
 */
public class PalladianPosTagger extends BasePosTagger {

    private static final long serialVersionUID = -1692291622423394544L;

    /** The logger for this class. */
    private static final Logger LOGGER = Logger.getLogger(PalladianPosTagger.class);

    private static final String TAGGER_NAME = "Palladian POS-Tagger";

    private UniversalClassifier tagger;

    public PalladianPosTagger(String modelFilePath) {
        tagger = (UniversalClassifier)Cache.getInstance().getDataObject(modelFilePath);
        if (tagger == null) {
            tagger = FileHelper.deserialize(modelFilePath);
            Cache.getInstance().putDataObject(modelFilePath, tagger);
        }
    }

    public PalladianPosTagger() {
    }

    @Override
    public void tag(List<Annotation<String>> annotations) {

        String previousTag = "";
        for (Annotation<String> annotation : annotations) {

            UniversalInstance instance = new UniversalInstance();
            setFeatures(instance, previousTag, annotation.getValue());

<<<<<<< HEAD
            tagger.classify(instance.getFeatureVector(),);
            String tag = instance.getMainCategoryEntry().getCategory().getName();
=======
            tagger.classify(instance);
            String tag = instance.getMainCategoryEntry().getCategory();
>>>>>>> e5c0b769
            assignTag(annotation, tag);
            previousTag = tag;
        }
    }

    // @Override
    // public PosTagger tag(String sentence) {
    //
    // Instances<UniversalInstance> instances = new Instances<UniversalInstance>();
    // TagAnnotations tagAnnotations = new TagAnnotations();
    //
    // String previousTag = "";
    // String[] words = sentence.split("\\s");
    // for (String word : words) {
    // // TextInstance result = tagger.classify(word);
    // // String tag = result.getMainCategoryEntry().getCategory().getName();
    // // TagAnnotation tagAnnotation = new TagAnnotation(sentence.indexOf(word), tag.toUpperCase(), word);
    // // tagAnnotations.add(tagAnnotation);
    //
    // UniversalInstance instance = new UniversalInstance(instances);
    // setFeatures(instance, previousTag, word);
    //
    // tagger.classify(instance);
    // String tag = instance.getMainCategoryEntry().getCategory().getName();
    // TagAnnotation tagAnnotation = new TagAnnotation(sentence.indexOf(word), tag.toUpperCase(), word);
    // tagAnnotations.add(tagAnnotation);
    //
    // previousTag = tag;
    // }
    //
    // setTagAnnotations(tagAnnotations);
    //
    // return this;
    // }

    public void trainModel(String folderPath, String modelFilePath) {

        StopWatch stopWatch = new StopWatch();
        LOGGER.info("start training the tagger");

        tagger = new UniversalClassifier();
        tagger.switchClassifiers(true, false, true);
        FeatureSetting featureSetting = new FeatureSetting();
        featureSetting.setMinNGramLength(1);
        featureSetting.setMaxNGramLength(7);
        featureSetting.setTextFeatureType(FeatureSetting.CHAR_NGRAMS);
        ClassificationTypeSetting cts = new ClassificationTypeSetting();
        cts.setClassificationType(ClassificationTypeSetting.TAG);
        List<UniversalInstance> trainingInstances = CollectionHelper.newArrayList();

        int c = 1;
        File[] trainingFiles = FileHelper.getFiles(folderPath);
        for (File file : trainingFiles) {

            String content = FileHelper.readFileToString(file);

            String[] wordsAndTagPairs = content.split("\\s");

            String previousTag = "";

            for (String wordAndTagPair : wordsAndTagPairs) {

                if (wordAndTagPair.isEmpty()) {
                    continue;
                }

                String[] wordAndTag = wordAndTagPair.split("/");
                String word = wordAndTag[0];

                if (wordAndTag.length < 2 || word.isEmpty()) {
                    continue;
                }

                UniversalInstance instance = new UniversalInstance();
                setFeatures(instance, previousTag, wordAndTag[0]);
                instance.setInstanceCategory(normalizeTag(wordAndTag[1]));

                trainingInstances.add(instance);

                previousTag = wordAndTag[1];
            }

            ProgressHelper.showProgress(c++, trainingFiles.length, 1);
        }

        LOGGER.info("all files read in " + stopWatch.getElapsedTimeString());
        tagger.setTrainingInstances(trainingInstances);
        tagger.trainAll(cts, featureSetting);

        // classifier.learnClassifierWeightsByCategory(trainingInstances);

        FileHelper.serialize(tagger, modelFilePath);
        Cache.getInstance().putDataObject(modelFilePath, tagger);

        LOGGER.info("finished training tagger in " + stopWatch.getElapsedTimeString());
    }

    private void setFeatures(UniversalInstance instance, String previousTag, String word) {

        String lastTwo = "";
        if (word.length() > 1) {
            lastTwo = word.substring(word.length() - 2);
        }

        instance.setTextFeature(word);
        instance.setNominalFeatures(Arrays.asList(/*
         * previousTag,
         */String.valueOf(StringHelper.startsUppercase(word)),
         String.valueOf(word.length() == 1), String.valueOf(word.length() == 2),
         String.valueOf(word.length() == 3), String.valueOf(word.length()),
         String.valueOf(StringHelper.isNumberOrNumberWord(word)),
         String.valueOf(StringHelper.isCompletelyUppercase(word)),
         String.valueOf(word.replaceAll("[^`'\",.:;*\\(\\)]", "").length()),
         word.substring(word.length() - 1), word.substring(0, 1), lastTwo, word));
        // instance.setNumericFeatures(Arrays.asList((double)word.length()));
        // instance.setNominalFeatures(Arrays.asList(word));

    }

    public void evaluate(String folderPath, String modelFilePath) {

        tagger = (UniversalClassifier)Cache.getInstance().getDataObject(modelFilePath, new File(modelFilePath));

        StopWatch stopWatch = new StopWatch();
        LOGGER.info("start evaluating the tagger");

        ConfusionMatrix matrix = new ConfusionMatrix();

        int c = 1;
        int correct = 0;
        int total = 0;

        List<UniversalInstance> instances = CollectionHelper.newArrayList();

        File[] testFiles = FileHelper.getFiles(folderPath);
        for (File file : testFiles) {

            String content = FileHelper.readFileToString(file);

            String[] wordsAndTagPairs = content.split("\\s");

            String previousTag = "";

            for (String wordAndTagPair : wordsAndTagPairs) {

                if (wordAndTagPair.isEmpty()) {
                    continue;
                }

                String[] wordAndTag = wordAndTagPair.split("/");
                String word = wordAndTag[0];

                if (wordAndTag.length < 2 || word.isEmpty()) {
                    continue;
                }

                // TextInstance result = tagger.classify(wordAndTag[0]);

                UniversalInstance instance = new UniversalInstance();
                setFeatures(instance, previousTag, wordAndTag[0]);

                tagger.classify(instance);
                String assignedTag = instance.getMainCategoryEntry().getCategory();
                String correctTag = normalizeTag(wordAndTag[1]).toLowerCase();

                previousTag = assignedTag;
                matrix.increment(correctTag, assignedTag);

                if (assignedTag.equals(correctTag)) {
                    correct++;
                }
                total++;
            }

            ProgressHelper.showProgress(c++, testFiles.length, 1);
        }

        LOGGER.info("all files read in " + stopWatch.getElapsedTimeString());

        LOGGER.info("Accuracy: " + MathHelper.round(100.0 * correct / total, 2) + "%");
        LOGGER.info("\n" + matrix);

        LOGGER.info("finished evaluating the tagger in " + stopWatch.getElapsedTimeString());
    }

    @Override
    public String getName() {
        return TAGGER_NAME;
    }

    public static void main(String[] args) {
        PalladianPosTagger palladianPosTagger = new PalladianPosTagger();
        // palladianPosTagger.trainModel("data/datasets/pos/all/", "ppos.gz");
        // /palladianPosTagger.trainModel("data/datasets/pos/train/", "ppos.gz");
        // palladianPosTagger.evaluate("data/datasets/pos/test/", "ppos.gz");
        // palladianPosTagger.trainModel("data/datasets/pos/trainSmall/", "ppos.gz");
        palladianPosTagger.evaluate("data/datasets/pos/testSmall/", "ppos.gz");

        // System.out.println(palladianPosTagger.tag("The quick brown fox jumps over the lazy dog", "ppos_.gz")
        // .getTaggedString());
        System.out.println(palladianPosTagger.tag("The quick brown fox jumps over the lazy dog").getTaggedString());
    }

}<|MERGE_RESOLUTION|>--- conflicted
+++ resolved
@@ -60,13 +60,8 @@
             UniversalInstance instance = new UniversalInstance();
             setFeatures(instance, previousTag, annotation.getValue());
 
-<<<<<<< HEAD
-            tagger.classify(instance.getFeatureVector(),);
-            String tag = instance.getMainCategoryEntry().getCategory().getName();
-=======
             tagger.classify(instance);
             String tag = instance.getMainCategoryEntry().getCategory();
->>>>>>> e5c0b769
             assignTag(annotation, tag);
             previousTag = tag;
         }
