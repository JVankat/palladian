--- conflicted
+++ resolved
@@ -27,14 +27,6 @@
      */
     private FeatureVector featureVector;
 
-    // /**
-    // * <p>
-    // * A map storing different views on the content of a document. By default this map contains an entry for the
-    // * documents original content as well as modified content. Modified content is initialized to be the same as the
-    // * original content but might be changed to represent a cleaned or extended representation.
-    // * </p>
-    // */
-    // private final Map<String, T> views;
     private T content;
 
     /**
@@ -47,15 +39,7 @@
      */
     public PipelineDocument(T content) {
         super();
-<<<<<<< HEAD
-        this.views = new HashMap<String, String>();
-        this.views.put(PipelineProcessor.ORIGINAL_CONTENT_VIEW_NAME, originalContent);
-        this.views.put(PipelineProcessor.MODIFIED_CONTENT_VIEW_NAME, originalContent);
-=======
-        // this.views = new HashMap<String, T>();
-        // this.views.put("originalContent", originalContent);
-        // this.views.put("modifiedContent", originalContent);
->>>>>>> 39355f31
+        
         this.featureVector = new FeatureVector();
         this.content = content;
     }
@@ -90,13 +74,8 @@
      * 
      * @return The unmodified original content representing the document.
      */
-<<<<<<< HEAD
-    public String getOriginalContent() {
-        return this.views.get(PipelineProcessor.ORIGINAL_CONTENT_VIEW_NAME);
-=======
     public T getContent() {
         return content;
->>>>>>> 39355f31
     }
 
     /**
@@ -106,142 +85,24 @@
      * 
      * @param originalContent The new unmodified original content representing the document.
      */
-<<<<<<< HEAD
-    public void setOriginalContent(String originalContent) {
-        this.views.put(PipelineProcessor.ORIGINAL_CONTENT_VIEW_NAME, originalContent);
-    }
-
-    /**
-     * <p>
-     * Provides the modified content of this document. Modified content is usually inserted by {@link PipelineProcessor}
-     * s.
-     * </p>
-     * 
-     * @return The modified content of the document or {@code null} if no modified content is available yet.
-     */
-    public String getModifiedContent() {
-        return this.views.get(PipelineProcessor.MODIFIED_CONTENT_VIEW_NAME);
-    }
-
-    /**
-     * <p>
-     * Resets the modified content completely overwriting any old modified content.
-     * </p>
-     * 
-     * @param modifiedContent The content of this document modified by some {@link PipelineProcessor}.
-     */
-    public void setModifiedContent(String modifiedContent) {
-        this.views.put(PipelineProcessor.MODIFIED_CONTENT_VIEW_NAME, modifiedContent);
-    }
-=======
     public void setContent(final T content) {
-        // this.views.put("originalContent", originalContent);
         Validate.notNull(content);
 
         this.content = content;
     }
 
-    //
-    // /**
-    // * <p>
-    // * Provides the modified content of this document. Modified content is usually inserted by {@link
-    // PipelineProcessor}
-    // * s.
-    // * </p>
-    // *
-    // * @return The modified content of the document or {@code null} if no modified content is available yet.
-    // */
-    // public T getModifiedContent() {
-    // return this.views.get("modifiedContent");
-    // }
-    //
-    // /**
-    // * <p>
-    // * Resets the modified content completely overwriting any old modified content.
-    // * </p>
-    // *
-    // * @param modifiedContent The content of this document modified by some {@link PipelineProcessor}.
-    // */
-    // public void setModifiedContent(T modifiedContent) {
-    // this.views.put("modifiedContent", modifiedContent);
-    // }
->>>>>>> 39355f31
 
-    @Override
+@Override
     public String toString() {
-//        StringBuilder builder = new StringBuilder();
-//        builder.append("PipelineDocument [featureVector=");
-//        builder.append(featureVector);
-//        builder.append(", originalContent=");
-//        builder.append(getOriginalContent());
-//        builder.append(", modifiedContent=");
-//        builder.append(getModifiedContent());
-//        builder.append("]");
-//        return builder.toString();
         StringBuilder builder = new StringBuilder();
-        builder.append("PipelineDocument [views=");
-        builder.append(views);
-        builder.append(", featureVector=");
+        builder.append("PipelineDocument [featureVector=");
         builder.append(featureVector);
-<<<<<<< HEAD
-=======
         builder.append(", content=");
         builder.append(getContent());
-        // builder.append(", modifiedContent=");
-        // builder.append(getModifiedContent());
->>>>>>> 39355f31
         builder.append("]");
         return builder.toString();
     }
 
-<<<<<<< HEAD
-    /**
-     * <p>
-     * Resets and overrides the content of a named view or initializes the view of it didn't exist yet.
-     * </p>
-     * 
-     * @param viewName The name of the view.
-     * @param content The text content as the new view of the document.
-     */
-    public void putView(String viewName, String content) {
-        this.views.put(viewName, content);
-    }
-
-    /**
-     * <p>
-     * Provides the content of a named view.
-     * </p>
-     * 
-     * @param viewName The name of the view, providing the requested content.
-     * @return The views content or {@code null} if there is no such view available.
-     */
-    public String getView(String viewName) {
-        return this.views.get(viewName);
-    }
-
-    /**
-     * <p>
-     * Checks whether this document provides a view with the provided name.
-     * </p>
-     * 
-     * @param inputViewName The name of the requested view.
-     * @return {@code true} if the document provides the requested view; {@code false} otherwise.
-     */
-    public boolean providesView(String inputViewName) {
-        return this.views.containsKey(inputViewName);
-    }
-
-    /**
-     * <p>
-     * Returns a set of the names of all views this document provides currently on its content.
-     * </p>
-     * 
-     * @return The set of all provided view names.
-     */
-    public Set<String> getProvidedViewNames() {
-        return Collections.unmodifiableSet(this.views.keySet());
-    }
-    
     // FIXME for hashCode/equals to work properly, FeatureVector must also implement hashCode/equals,
     // but currently, the FeatureVector implementation's field is set to transient. Why? See issue #48
     // https://bitbucket.org/palladian/palladian/issue/48/transient-field-in-featurevector
@@ -283,52 +144,4 @@
         return true;
     }
     
-=======
-    // /**
-    // * <p>
-    // * Resets and overrides the content of a named view or initializes the view of it didn't exist yet.
-    // * </p>
-    // *
-    // * @param viewName The name of the view.
-    // * @param content The text content as the new view of the document.
-    // */
-    // public void putView(String viewName, T content) {
-    // this.views.put(viewName, content);
-    // }
-
-    // /**
-    // * <p>
-    // * Provides the content of a named view.
-    // * </p>
-    // *
-    // * @param viewName The name of the view, providing the requested content.
-    // * @return The views content or {@code null} if there is no such view available.
-    // */
-    // public T getView(String viewName) {
-    // return this.views.get(viewName);
-    // }
-
-    // /**
-    // * <p>
-    // * Checks whether this document provides a view with the provided name.
-    // * </p>
-    // *
-    // * @param inputViewName The name of the requested view.
-    // * @return {@code true} if the document provides the requested view; {@code false} otherwise.
-    // */
-    // public boolean providesView(String inputViewName) {
-    // return this.views.containsKey(inputViewName);
-    // }
-
-    // /**
-    // * <p>
-    // * Returns a set of the names of all views this document provides currently on its content.
-    // * </p>
-    // *
-    // * @return The set of all provided view names.
-    // */
-    // public Set<String> getProvidedViewNames() {
-    // return Collections.unmodifiableSet(this.views.keySet());
-    // }
->>>>>>> 39355f31
 }