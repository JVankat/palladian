package ws.palladian.classification.dt;

import java.util.List;

import org.apache.commons.lang3.Validate;

import ws.palladian.classification.CategoryEntries;
import ws.palladian.classification.CategoryEntry;
import ws.palladian.classification.NominalInstance;
import ws.palladian.helper.io.FileHelper;
import ws.palladian.processing.features.FeatureVector;
import ws.palladian.processing.features.NominalFeature;
import ws.palladian.processing.features.NumericFeature;

public class CsvInstanceReader {

    private static final String SEPARATOR = ";";


//    public static void main(String[] args) {
//        
////        BaggedDecisionTreeClassifier classifier = FileHelper.deserialize("/Users/pk/Desktop/dates_pub_model.gz");
////        System.out.println(classifier);
////        
////        System.exit(0);
////        
//        List<NominalInstance> instances = readInstances("/Users/pk/Dropbox/Uni/Datasets/DateDatasetMartinGregor/dates_mod.csv");
//        
//        List<NominalInstance> train = instances.subList(0, instances.size() / 2);
//        List<NominalInstance> test = instances.subList(instances.size() / 2, instances.size() - 1);
////        
//        BaggedDecisionTreeClassifier classifier = new BaggedDecisionTreeClassifier();
//        BaggedDecisionTreeModel model = classifier.learn(instances);
//        FileHelper.serialize(model, "/Users/pk/Desktop/dates_mod_model.gz");
//        System.exit(0);
////        
////        classifier = null;
////        classifier = FileHelper.deserialize("/Users/pk/Desktop/dates_pub_model.gz");
//        
//        int correct = 0;
//        for (NominalInstance testInstance : test) {
//            CategoryEntries predict = classifier.predict(testInstance.featureVector, model);
//            CategoryEntry mostLikelyCategoryEntry = predict.getMostLikelyCategoryEntry();
//            String name = predict.getMostLikelyCategoryEntry().getCategory().getName();
////            System.out.println("prediction: " + name + ":" + mostLikelyCategoryEntry.getRelevance());
//            if (testInstance.target.equals(name)) {
//                correct++;
//            }
//        }
//        System.out.println("accuracy: " + (double) correct / test.size());
//        
<<<<<<< HEAD
//    }
=======
//        classifier = null;
//        classifier = FileHelper.deserialize("/Users/pk/Desktop/dates_pub_model.gz");
        
        int correct = 0;
        for (NominalInstance testInstance : test) {
            CategoryEntries predict = classifier.predict(testInstance.featureVector, model);
            CategoryEntry mostLikelyCategoryEntry = predict.getMostLikelyCategoryEntry();
            String name = predict.getMostLikelyCategoryEntry().getCategory().getName();
//            System.out.println("prediction: " + name + ":" + mostLikelyCategoryEntry.getRelevance());
            if (testInstance.targetClass.equals(name)) {
                correct++;
            }
        }
        System.out.println("accuracy: " + (double) correct / test.size());
        
    }
>>>>>>> d2b93fdb

//    public static List<NominalInstance> readInstances(String fileName) {
//        
//        // accuracy: 0.9816410256410256
//
//        
//        final List<NominalInstance> instances = CollectionHelper.newArrayList();
//
//        FileHelper.performActionOnEveryLine(fileName, new LineAction() {
//            String[] names;
//
//            @Override
//            public void performAction(String line, int lineNumber) {
//                if (lineNumber == 0) {
//                    names = line.split(SEPARATOR);
//                    return;
//                }
//
//                NominalInstance instance = readLine(line, names);
//                instances.add(instance);
//            }
//        });
//        return instances;
//    }

    public static NominalInstance readLine(String line, String[] names) {
        Validate.notNull(names, "names must not be null");
        
        String[] split = line.split(SEPARATOR);
        FeatureVector fv = new FeatureVector();
        for (int i = 0; i < split.length - 1; i++) {
            String column = split[i];
            String name = names == null ? "col" + i : names[i];
            
            Double doubleValue;
            // FIXME make better.
            try {
                doubleValue = Double.valueOf(column);
                fv.add(new NumericFeature(name, doubleValue));
            } catch (NumberFormatException e) {
                fv.add(new NominalFeature(name, column));
            }
        }
        NominalInstance instance = new NominalInstance();
        instance.featureVector = fv;
        instance.targetClass = split[split.length - 1];
        return instance;
    }

}<|MERGE_RESOLUTION|>--- conflicted
+++ resolved
@@ -1,13 +1,8 @@
 package ws.palladian.classification.dt;
-
-import java.util.List;
 
 import org.apache.commons.lang3.Validate;
 
-import ws.palladian.classification.CategoryEntries;
-import ws.palladian.classification.CategoryEntry;
 import ws.palladian.classification.NominalInstance;
-import ws.palladian.helper.io.FileHelper;
 import ws.palladian.processing.features.FeatureVector;
 import ws.palladian.processing.features.NominalFeature;
 import ws.palladian.processing.features.NumericFeature;
@@ -49,26 +44,8 @@
 //        }
 //        System.out.println("accuracy: " + (double) correct / test.size());
 //        
-<<<<<<< HEAD
 //    }
-=======
-//        classifier = null;
-//        classifier = FileHelper.deserialize("/Users/pk/Desktop/dates_pub_model.gz");
-        
-        int correct = 0;
-        for (NominalInstance testInstance : test) {
-            CategoryEntries predict = classifier.predict(testInstance.featureVector, model);
-            CategoryEntry mostLikelyCategoryEntry = predict.getMostLikelyCategoryEntry();
-            String name = predict.getMostLikelyCategoryEntry().getCategory().getName();
-//            System.out.println("prediction: " + name + ":" + mostLikelyCategoryEntry.getRelevance());
-            if (testInstance.targetClass.equals(name)) {
-                correct++;
-            }
-        }
-        System.out.println("accuracy: " + (double) correct / test.size());
-        
-    }
->>>>>>> d2b93fdb
+
 
 //    public static List<NominalInstance> readInstances(String fileName) {
 //        
