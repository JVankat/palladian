--- conflicted
+++ resolved
@@ -38,13 +38,6 @@
         }
         return result;
     }
-<<<<<<< HEAD
-
-    public List<NumericFeature> getNumericFeatures2() {
-        return featureVector.getAll(NumericFeature.class);
-    }
-=======
->>>>>>> e17e889e
 
     public void setNumericFeatures(List<Double> numericFeatures) {
         // this.numericFeatures = numericFeatures;
