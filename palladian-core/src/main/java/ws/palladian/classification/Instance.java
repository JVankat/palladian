package ws.palladian.classification;

import org.apache.commons.lang3.Validate;

import ws.palladian.processing.Classifiable;
import ws.palladian.processing.Trainable;
import ws.palladian.processing.features.BasicFeatureVectorImpl;
import ws.palladian.processing.features.FeatureVector;

/**
 * <p>
 * Instance used by classifiers to train new models.
 * </p>
 * 
 * @author Klemens Muthmann
 * @author Philipp Katz
 * @version 2.0.0
 * @since 0.1.8
 */
public final class Instance implements Trainable {

<<<<<<< HEAD
    /** The {@link Classifiable} providing the {@link BasicFeatureVectorImpl}. */
=======
    /** The {@link Classifiable} providing the {@link FeatureVector}. */
>>>>>>> e276c9c8
    private final Classifiable classifiable;

    /** The target class this {@code Instance} belongs to. */
    private final String targetClass;

    /**
     * <p>
     * Creates a new completely initialized {@code Instance}.
     * </p>
     * 
     * @param targetClass The target class this {@code Instance} belongs to.
     * @param featureVector The {@link BasicFeatureVectorImpl} used by a processing classifier to train new {@link Model}.
     */
    public Instance(String targetClass, Classifiable classifiable) {
        Validate.notNull(targetClass, "targetClass must not be null");
        Validate.notNull(classifiable, "classifiable must not be null");
        this.targetClass = targetClass;
        this.classifiable = classifiable;
<<<<<<< HEAD
=======
    }

    /**
     * <p>
     * Creates a new completely initialized {@code Instance} for binary classification.
     * </p>
     * 
     * @param targetClass The target class this {@code Instance} belongs to.
     * @param featureVector The {@link FeatureVector} used by a processing classifier to train new {@link Model}.
     */
    public Instance(boolean targetClass, Classifiable classifiable) {
        Validate.notNull(classifiable, "classifiable must not be null");
        this.targetClass = String.valueOf(targetClass);
        this.classifiable = classifiable;
>>>>>>> e276c9c8
    }

    /**
     * <p>
     * Creates a new completely initialized {@link Instance} with an empty {@link BasicFeatureVectorImpl}.
     * </p>
     * 
     * @param targetClass The target class this {@link Instance} belongs to, not <code>null</code>.
     */
    public Instance(String targetClass) {
        this(targetClass, new BasicFeatureVectorImpl());
    }

    @Override
    public FeatureVector getFeatureVector() {
        return classifiable.getFeatureVector();
    }

    @Override
    public String getTargetClass() {
        return targetClass;
    }

    @Override
    public int hashCode() {
        final int prime = 31;
        int result = 1;
        result = prime * result + ((classifiable == null) ? 0 : classifiable.hashCode());
        result = prime * result + ((targetClass == null) ? 0 : targetClass.hashCode());
        return result;
    }

    @Override
    public boolean equals(Object obj) {
        if (this == obj)
            return true;
        if (obj == null)
            return false;
        if (getClass() != obj.getClass())
            return false;
        Instance other = (Instance)obj;
        if (classifiable == null) {
            if (other.classifiable != null)
                return false;
        } else if (!classifiable.equals(other.classifiable))
            return false;
        if (targetClass == null) {
            if (other.targetClass != null)
                return false;
        } else if (!targetClass.equals(other.targetClass))
            return false;
        return true;
    }

    @Override
    public String toString() {
        StringBuilder builder = new StringBuilder();
        builder.append("TrainableWrap [classifiable=");
        builder.append(classifiable);
        builder.append(", targetClass=");
        builder.append(targetClass);
        builder.append("]");
        return builder.toString();
    }
}<|MERGE_RESOLUTION|>--- conflicted
+++ resolved
@@ -19,11 +19,7 @@
  */
 public final class Instance implements Trainable {
 
-<<<<<<< HEAD
     /** The {@link Classifiable} providing the {@link BasicFeatureVectorImpl}. */
-=======
-    /** The {@link Classifiable} providing the {@link FeatureVector}. */
->>>>>>> e276c9c8
     private final Classifiable classifiable;
 
     /** The target class this {@code Instance} belongs to. */
@@ -42,13 +38,11 @@
         Validate.notNull(classifiable, "classifiable must not be null");
         this.targetClass = targetClass;
         this.classifiable = classifiable;
-<<<<<<< HEAD
-=======
     }
 
     /**
      * <p>
-     * Creates a new completely initialized {@code Instance} for binary classification.
+     * Creates a new completely initialized {@link Instance} with an empty {@link BasicFeatureVectorImpl}.
      * </p>
      * 
      * @param targetClass The target class this {@code Instance} belongs to.
@@ -58,12 +52,11 @@
         Validate.notNull(classifiable, "classifiable must not be null");
         this.targetClass = String.valueOf(targetClass);
         this.classifiable = classifiable;
->>>>>>> e276c9c8
     }
 
     /**
      * <p>
-     * Creates a new completely initialized {@link Instance} with an empty {@link BasicFeatureVectorImpl}.
+     * Creates a new completely initialized {@link Instance} with an empty {@link FeatureVector}.
      * </p>
      * 
      * @param targetClass The target class this {@link Instance} belongs to, not <code>null</code>.
