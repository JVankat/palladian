package ws.palladian.classification.numeric;

import java.util.Collections;
import java.util.List;
import java.util.Map;
import java.util.Map.Entry;
import java.util.Set;

import org.apache.commons.lang3.tuple.Pair;

import ws.palladian.classification.CategoryEntries;
import ws.palladian.classification.CategoryEntry;
import ws.palladian.classification.Classifier;
import ws.palladian.classification.Instance;
import ws.palladian.classification.text.evaluation.Dataset;
import ws.palladian.helper.collection.CollectionHelper;
import ws.palladian.helper.collection.EntryValueComparator;
import ws.palladian.processing.features.FeatureVector;
import ws.palladian.processing.features.NumericFeature;

/**
 * <p>
 * A KNN (k-nearest neighbor) classifier. It classifies {@link FeatureVector}s based on the k nearest {@link Instance} s
 * from the training set. Since this is an instance based classifier, it is fast during the learning phase but has a
 * more complicated prediction phase.
 * </p>
 * 
 * @author David Urbansky
 * @author Klemens Muthmann
 * @author Philipp Katz
 */
public final class KnnClassifier implements Classifier<KnnModel> {

    /**
     * <p>
     * Number of nearest neighbors that are allowed to vote. If neighbors have the same distance they will all be
     * considered for voting, k might increase in these cases.
     * </p>
     */
    private final int k;

    /**
     * <p>
     * Creates a new completely initialized KNN classifier with specified k. A typical value is 3. This constructor
     * should be used if the created object is used for prediction.
     * </p>
     * 
     * @param k The parameter k specifying the k nearest neighbors to use for classification.
     */
<<<<<<< HEAD
    public KnnClassifier(Integer k) {
        super();

=======
    public KnnClassifier(int k) {
>>>>>>> b8db89bf
        this.k = k;
    }

    /**
     * <p>
     * Creates a new completely initialized KNN classifier with a k of 3. This constructor should typically be used if
     * the class is used for learning. In that case the value of k is not important. It is only used during prediction.
     * </p>
     */
    public KnnClassifier() {
        this(3);
    }

    @Override
    public KnnModel train(List<Instance> instances) {
        return new KnnModel(instances);
    }

    @Override
    public CategoryEntries classify(FeatureVector vector, KnnModel model) {

        // we need to normalize the new instance if the training instances were also normalized
        if (model.isNormalized()) {
            model.normalize(vector);
        }

        Set<String> categories = getPossibleCategories(model.getTrainingExamples());
        Map<String, Double> relevances = CollectionHelper.newHashMap();

        // create one category entry for every category with relevance 0
        for (String category : categories) {
            relevances.put(category, 0.);
        }

        // find k nearest neighbors, compare instance to every known instance
        List<Pair<Instance, Double>> neighbors = CollectionHelper.newArrayList();
        for (Instance example : model.getTrainingExamples()) {
            double distance = getDistanceBetween(vector, example.getFeatureVector());
            neighbors.add(Pair.of(example, distance));
        }

        // sort near neighbor map by distance
        Collections.sort(neighbors, EntryValueComparator.<Instance, Double> ascending());

        // if there are several instances at the same distance we take all of them into the voting, k might get bigger
        // in those cases
        double lastDistance = -1;
        int ck = 0;
        for (Pair<Instance, Double> neighbor : neighbors) {

            if (ck >= k && neighbor.getValue() != lastDistance) {
                break;
            }

            double distance = neighbor.getValue();
            double weight = 1.0 / (distance + 0.000000001);
            String targetClass = neighbor.getKey().getTargetClass();
            relevances.put(targetClass, relevances.get(targetClass) + weight);

            lastDistance = distance;
            ck++;
        }

        CategoryEntries categoryEntries = new CategoryEntries();
        for (Entry<String, Double> entry : relevances.entrySet()) {
            categoryEntries.add(new CategoryEntry(entry.getKey(), entry.getValue()));
        }
        System.out.println(categoryEntries);
        return categoryEntries;
    }

    /**
     * <p>
     * Fetches the possible categories from a list of {@link Instance} like to ones making up the typical training set.
     * </p>
     * 
     * @param instances The {@code List} of {@code NominalInstance}s to extract the {@code Categories} from.
     */
    private Set<String> getPossibleCategories(List<Instance> instances) {
        Set<String> categories = CollectionHelper.newHashSet();
        for (Instance instance : instances) {
            categories.add(instance.getTargetClass());
        }
        return categories;
    }

    /**
     * <p>
     * Distance function, the shorter the distance the more important the category of the known instance. Euclidean
     * Distance = sqrt(SUM_0,n (i1-i2)²)
     * </p>
     * 
     * @param vector The instance to classify.
     * @param featureVector The instance in the vector space with known categories.
     * @return distance The Euclidean distance between the two instances in the vector space.
     */
    private double getDistanceBetween(FeatureVector vector, FeatureVector featureVector) {

        // XXX factor this distance measure out to a strategy class.

        double squaredSum = 0;

        List<NumericFeature> instanceFeatures = vector.getAll(NumericFeature.class);

        for (NumericFeature instanceFeature : instanceFeatures) {
            squaredSum += Math.pow(
                    instanceFeature.getValue()
                            - featureVector.getFeature(NumericFeature.class, instanceFeature.getName()).getValue(), 2);
        }

        return Math.sqrt(squaredSum);
    }

    @Override
    public KnnModel train(Dataset dataset) {
        // FIXME
        return null;
    }
}<|MERGE_RESOLUTION|>--- conflicted
+++ resolved
@@ -47,13 +47,7 @@
      * 
      * @param k The parameter k specifying the k nearest neighbors to use for classification.
      */
-<<<<<<< HEAD
-    public KnnClassifier(Integer k) {
-        super();
-
-=======
     public KnnClassifier(int k) {
->>>>>>> b8db89bf
         this.k = k;
     }
 
