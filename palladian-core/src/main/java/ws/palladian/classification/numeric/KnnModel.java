--- conflicted
+++ resolved
@@ -110,11 +110,7 @@
      */
     public void normalize() {
         List<Trainable> nominalInstances = convertTrainingInstances(trainingExamples);
-<<<<<<< HEAD
-        normalizationInformation = ClassificationUtils.calculateMinMaxNormalization(nominalInstances);
-=======
         normalizationInformation = new MinMaxNormalization(nominalInstances);
->>>>>>> e276c9c8
         normalizationInformation.normalize(nominalInstances);
         trainingExamples = initTrainingInstances(nominalInstances);
         isNormalized = true;
