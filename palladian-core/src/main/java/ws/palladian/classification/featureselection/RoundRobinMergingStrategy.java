/**
 * Created on: 20.05.2013 10:21:22
 */
package ws.palladian.classification.featureselection;

import java.util.Collection;
import java.util.HashMap;
import java.util.List;
import java.util.Map;
import java.util.Map.Entry;

<<<<<<< HEAD
import org.apache.commons.lang3.Validate;

import ws.palladian.processing.Trainable;
=======
import ws.palladian.classification.Instance;
>>>>>>> 9f4476c2

/**
 * <p>
 * Merges feature rankings for multiple classes by always selecting the top N per class.
 * </p>
 * 
 * @author Klemens Muthmann
 * @version 1.0
 * @since 0.2.1
 */
public final class RoundRobinMergingStrategy implements SelectedFeatureMergingStrategy {

    @Override
<<<<<<< HEAD
    public FeatureRanking merge(Collection<? extends Trainable> dataset, Collection<FeatureDetails> featuresToConsider) {
=======
    public FeatureRanking merge(Collection<Instance> dataset, Map<String,Map<String,Double>> chiSquaredValues) {
>>>>>>> 9f4476c2
        FeatureRanking ret = new FeatureRanking();
        Map<String, FeatureRanking> rankingsPerTargetClass = new HashMap<String, FeatureRanking>();

        // this should usually only run once for non sparse features.
        for (Entry<String, Map<String, Double>> scoredValue : chiSquaredValues.entrySet()) {

            for (Entry<String, Double> entry : scoredValue.getValue().entrySet()) {
                FeatureRanking rankingPerTargetClass = rankingsPerTargetClass.get(entry.getKey());
                if (rankingPerTargetClass == null) {
                    rankingPerTargetClass = new FeatureRanking();
                }
                rankingPerTargetClass.add(scoredValue.getKey(), entry.getValue());
                rankingsPerTargetClass.put(entry.getKey(), rankingPerTargetClass);
            }
        }

        // do round robin ordering of features.
        int maxIndex = 0;
        for (Entry<String, FeatureRanking> rankingPerTargetClass : rankingsPerTargetClass.entrySet()) {
            maxIndex = Math.max(maxIndex, rankingPerTargetClass.getValue().size());
        }

        for (int i = 0; i < maxIndex; i++) {
            for (Entry<String, FeatureRanking> rankingPerTargetClass : rankingsPerTargetClass.entrySet()) {
                List<RankedFeature> rankedFeatures = rankingPerTargetClass.getValue().getAll();
                if (i < rankedFeatures.size()) {
                    RankedFeature rankedFeature = rankedFeatures.get(i);

                    if (!ret.getAll().contains(rankedFeature)) {
                        ret.addSparse(rankedFeature.getIdentifier(), rankedFeature.getValue(),
                                Integer.valueOf(maxIndex - i).doubleValue());
                    }
                }
            }
        }

        return ret;
    }

}<|MERGE_RESOLUTION|>--- conflicted
+++ resolved
@@ -9,13 +9,7 @@
 import java.util.Map;
 import java.util.Map.Entry;
 
-<<<<<<< HEAD
-import org.apache.commons.lang3.Validate;
-
 import ws.palladian.processing.Trainable;
-=======
-import ws.palladian.classification.Instance;
->>>>>>> 9f4476c2
 
 /**
  * <p>
@@ -29,11 +23,8 @@
 public final class RoundRobinMergingStrategy implements SelectedFeatureMergingStrategy {
 
     @Override
-<<<<<<< HEAD
-    public FeatureRanking merge(Collection<? extends Trainable> dataset, Collection<FeatureDetails> featuresToConsider) {
-=======
-    public FeatureRanking merge(Collection<Instance> dataset, Map<String,Map<String,Double>> chiSquaredValues) {
->>>>>>> 9f4476c2
+    public FeatureRanking merge(Collection<? extends Trainable> dataset,
+            Map<String, Map<String, Double>> chiSquaredValues) {
         FeatureRanking ret = new FeatureRanking();
         Map<String, FeatureRanking> rankingsPerTargetClass = new HashMap<String, FeatureRanking>();
 
