--- conflicted
+++ resolved
@@ -30,9 +30,6 @@
      * @param chiSquaredScores The chi-squared scores to merge with this merging strategy.
      * @return A merged ranking of the provided features.
      */
-<<<<<<< HEAD
-    FeatureRanking merge(Collection<? extends Trainable> dataset, Collection<FeatureDetails> featuresToConsider);
-=======
-    FeatureRanking merge(Collection<Instance> dataset, Map<String, Map<String, Double>> chiSquaredScores);
->>>>>>> c80364fe
+    FeatureRanking merge(Collection<? extends Trainable> dataset, Map<String, Map<String, Double>> chiSquaredScores);
+
 }