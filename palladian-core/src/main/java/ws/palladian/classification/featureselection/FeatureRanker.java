--- conflicted
+++ resolved
@@ -18,9 +18,6 @@
  */
 public interface FeatureRanker {
 
-<<<<<<< HEAD
-    FeatureRanking rankFeatures(Collection<Trainable> dataset);
-=======
     FeatureRanking rankFeatures(Collection<? extends Trainable> dataset);
->>>>>>> e276c9c8
+
 }