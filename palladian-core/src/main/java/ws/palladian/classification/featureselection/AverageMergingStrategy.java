/**
 * Created on: 20.05.2013 09:33:58
 */
package ws.palladian.classification.featureselection;

import java.util.Collection;
import java.util.Map;
import java.util.Map.Entry;

import org.apache.commons.lang3.Validate;

import ws.palladian.processing.Trainable;

/**
 * <p>
 * Merges the features that are ranked per class by the chi squared feature ranking strategy by averaging the scores
 * achieved by a feature for each class.
 * </p>
 * 
 * @author Klemens Muthmann
 * @version 1.0
 * @since 0.2.2
 */
public final class AverageMergingStrategy implements SelectedFeatureMergingStrategy {

    @Override
<<<<<<< HEAD
    public FeatureRanking merge(Collection<? extends Trainable> dataset, Collection<FeatureDetails> featuresToConsider) {
=======
    public FeatureRanking merge(Collection<Instance> dataset, Map<String, Map<String, Double>> chiSquaredValues) {
>>>>>>> c80364fe
        FeatureRanking ranking = new FeatureRanking();

        // this should usually only run once for non sparse features.
        for (Entry<String, Map<String, Double>> scoredValue : chiSquaredValues.entrySet()) {
            double averageScore = 0.0d;

            for (Double value : scoredValue.getValue().values()) {
                averageScore += value;
            }
            averageScore /= scoredValue.getValue().size();

            ranking.add(scoredValue.getKey(), averageScore);
        }
        return ranking;
    }

}<|MERGE_RESOLUTION|>--- conflicted
+++ resolved
@@ -6,8 +6,6 @@
 import java.util.Collection;
 import java.util.Map;
 import java.util.Map.Entry;
-
-import org.apache.commons.lang3.Validate;
 
 import ws.palladian.processing.Trainable;
 
@@ -24,11 +22,8 @@
 public final class AverageMergingStrategy implements SelectedFeatureMergingStrategy {
 
     @Override
-<<<<<<< HEAD
-    public FeatureRanking merge(Collection<? extends Trainable> dataset, Collection<FeatureDetails> featuresToConsider) {
-=======
-    public FeatureRanking merge(Collection<Instance> dataset, Map<String, Map<String, Double>> chiSquaredValues) {
->>>>>>> c80364fe
+    public FeatureRanking merge(Collection<? extends Trainable> dataset,
+            Map<String, Map<String, Double>> chiSquaredValues) {
         FeatureRanking ranking = new FeatureRanking();
 
         // this should usually only run once for non sparse features.
