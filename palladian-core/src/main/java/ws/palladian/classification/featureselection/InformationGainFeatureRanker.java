/**
 * Created on: 05.02.2013 15:55:54
 */
package ws.palladian.classification.featureselection;

import java.util.Collection;
import java.util.List;
import java.util.Map;
import java.util.Map.Entry;
import java.util.Set;

import org.apache.commons.lang3.Validate;
import org.slf4j.Logger;
import org.slf4j.LoggerFactory;

import ws.palladian.helper.collection.CollectionHelper;
import ws.palladian.processing.Trainable;
import ws.palladian.processing.features.Feature;
import ws.palladian.processing.features.BasicFeatureVectorImpl;
import ws.palladian.processing.features.ListFeature;

/**
 * <p>
 * A {@link FeatureRanker} applying the information gain selection criterion as explained by Yang, Y., & Pedersen, J. O.
 * (1997). A comparative study on feature selection in text categorization. ICML. Retrieved from
 * http://faculty.cs.byu.edu/~ringger/Winter2007-CS601R-2/papers/yang97comparative.pdf
 * </p>
 * 
 * @author Klemens Muthmann
 * @version 2.0
 * @since 0.2.0
 */
public final class InformationGainFeatureRanker extends AbstractFeatureRanker {

    /**
     * <p>
     * The logger for objects of this class. Configure it using <code>/src/main/resources/log4j.properties</code>.
     * </p>
     */
    private static final Logger LOGGER = LoggerFactory.getLogger(InformationGainFeatureRanker.class);

    /**
     * <p>
     * Calculates the information gain score for all features within the provided {@code dataset} using the following
     * formula: G(t) = - sum^m_i=1 Pr(ci)log Pr(ci) + Pr(t) sum^m_i=1 Pr(ci|t) log Pr(ci|t) + Pr(!t) sum^m_i=1 Pr(ci|!t)
     * log Pr(ci|!t)
     * </p>
     * <p>
     * The variable ci is the ith target class. 'sum^m_i=1 is the sum from i equals 1 to m where m equals the number of
     * target classes in the dataset. 't' is a feature and Pr(t) is the probability that 't' occurs. Pr(ci|t) is the
     * probability that t and ci occur together.
     * </p>
     * 
     * @param featurePath The feature name if you have a flat {@link BasicFeatureVectorImpl} or the featurePath otherwise.
     * @param dataset The collection of instances to select features for.
     * @return A mapping from {@link Feature}s to their information gain score. This score is zero for features that are
     *         equally distributed over all target classes but can take on negative and positive values. Higher scores
     *         mean the {@link Feature} provides much information about the distribution of the target classes and about
     *         which target class an instance belongs to.
     */
<<<<<<< HEAD
    private Map<Feature<?>, Double> calculateInformationGain(final Collection<Trainable> dataset) {
=======
    private Map<Feature<?>, Double> calculateInformationGain(final Collection<? extends Trainable> dataset) {
>>>>>>> 0311c35e
        Validate.notNull(dataset);
        Map<Feature<?>, Double> ret = CollectionHelper.newHashMap();
        if (dataset.isEmpty()) {
            LOGGER.warn("Dataset for feature selection is empty. No feature selection is carried out.");
            return ret;
        }

        List<Trainable> preparedData = prepare(dataset);
        InformationGainFormula formula = new InformationGainFormula(preparedData);
        // TODO This is evil since it assumes the first Trainable in the preparedData list contains all features. Again
        // a schema would help.
        for (Feature<?> preparedFeature : preparedData.get(0).getFeatureVector()) {
            if (preparedFeature instanceof ListFeature) {
                ListFeature<Feature<?>> listFeature = (ListFeature<Feature<?>>)preparedFeature;
                Map<Feature<?>, Double> gains = formula.calculateGains(listFeature);
                ret.putAll(gains);
            } else {
                double gain = formula.calculateGain(preparedFeature.getName());
                ret.put(preparedFeature, gain);
            }
        }

        return ret;
    }

    /**
     * <p>
     * Prepares the dataset so feature ranking can be applied.
     * </p>
     * 
     * @param dataset The dataset to prepare.
     * @return The prepared dataset. Each entry corresponds to one instance from the dataset and contains the prepared
     *         {@link Feature}s from that instance's {@link BasicFeatureVectorImpl} and the instance's target class.
     */
<<<<<<< HEAD
    private List<Trainable> prepare(Collection<? extends Trainable> dataset) {
        List<Trainable> ret = CollectionHelper.newArrayList();
=======
    private Collection<Pair<Set<Feature<?>>, String>> prepare(Collection<? extends Trainable> dataset) {
        Collection<Pair<Set<Feature<?>>, String>> ret = CollectionHelper.newHashSet();
>>>>>>> 0311c35e

        for (Trainable instance : dataset) {
            // deduplicate // TODO is this necessary? Is it possible to include a duplicate feature in the feature
            // vector? is the same word at different positions the same feature?
            Set<Feature<?>> features = discretize(instance.getFeatureVector(), dataset);

            Instance preparedInstance = new Instance(instance.getTargetClass());
            preparedInstance.getFeatureVector().addAll(features);
            ret.add(preparedInstance);
        }

        return ret;
    }

<<<<<<< HEAD
    @Override
    public FeatureRanking rankFeatures(Collection<Trainable> dataset) {
=======
    /**
     * <p>
     * Calculates the priors for all target classes occurring in the dataset.
     * </p>
     * 
     * @param dataset The dataset to calculate the target class priors for.
     * @return A mapping from target class to prior.
     */
    private Map<String, Double> calculateTargetClassPriors(final Collection<? extends Trainable> dataset) {
        Map<String, Double> ret = CollectionHelper.newHashMap();
        Map<String, Integer> absoluteOccurrences = CollectionHelper.newHashMap();

        for (Trainable instance : dataset) {
            Integer absoluteOccurrenceOfClass = absoluteOccurrences.get(instance.getTargetClass());
            if (absoluteOccurrenceOfClass == null) {
                absoluteOccurrenceOfClass = 0;
            }
            absoluteOccurrenceOfClass++;
            absoluteOccurrences.put(instance.getTargetClass(), absoluteOccurrenceOfClass);
        }

        for (Entry<String, Integer> absoluteOccurrenceOfClass : absoluteOccurrences.entrySet()) {
            ret.put(absoluteOccurrenceOfClass.getKey(),
                    absoluteOccurrenceOfClass.getValue().doubleValue() / dataset.size());
        }

        return ret;
    }

    private static double laplaceSmooth(int vocabularySize, int countOfFeature, int countOfCoocurence) {
        return (1.0d + countOfCoocurence) / (vocabularySize + countOfFeature);
    }

    @Override
    public FeatureRanking rankFeatures(Collection<? extends Trainable> dataset) {
>>>>>>> 0311c35e
        FeatureRanking ranking = new FeatureRanking();
        Map<? extends Feature<?>, Double> informationGainValues = calculateInformationGain(dataset);
        LOGGER.debug(informationGainValues.toString());

        // Dense features will have one score per value. This must be averaged to calculate a complete score for the
        // whole feature.
        Map<String, List<Double>> scores = CollectionHelper.newHashMap();
        for (Entry<? extends Feature<?>, Double> entry : informationGainValues.entrySet()) {
            String name = entry.getKey().getName();
            List<Double> featureScores = scores.get(name);
            if (featureScores == null) {
                featureScores = CollectionHelper.newArrayList();
            }
            featureScores.add(entry.getValue());
            scores.put(name, featureScores);
        }

        // average scores and add to ranking
        for (Entry<String, List<Double>> featureScores : scores.entrySet()) {
            double summedScores = .0;
            for (double score : featureScores.getValue()) {
                summedScores += score;
            }
            double averageScore = summedScores / featureScores.getValue().size();
            ranking.add(featureScores.getKey(), averageScore);
        }

        return ranking;
    }
}<|MERGE_RESOLUTION|>--- conflicted
+++ resolved
@@ -13,10 +13,11 @@
 import org.slf4j.Logger;
 import org.slf4j.LoggerFactory;
 
+import ws.palladian.classification.Instance;
 import ws.palladian.helper.collection.CollectionHelper;
 import ws.palladian.processing.Trainable;
+import ws.palladian.processing.features.BasicFeatureVectorImpl;
 import ws.palladian.processing.features.Feature;
-import ws.palladian.processing.features.BasicFeatureVectorImpl;
 import ws.palladian.processing.features.ListFeature;
 
 /**
@@ -58,11 +59,7 @@
      *         mean the {@link Feature} provides much information about the distribution of the target classes and about
      *         which target class an instance belongs to.
      */
-<<<<<<< HEAD
-    private Map<Feature<?>, Double> calculateInformationGain(final Collection<Trainable> dataset) {
-=======
     private Map<Feature<?>, Double> calculateInformationGain(final Collection<? extends Trainable> dataset) {
->>>>>>> 0311c35e
         Validate.notNull(dataset);
         Map<Feature<?>, Double> ret = CollectionHelper.newHashMap();
         if (dataset.isEmpty()) {
@@ -97,13 +94,8 @@
      * @return The prepared dataset. Each entry corresponds to one instance from the dataset and contains the prepared
      *         {@link Feature}s from that instance's {@link BasicFeatureVectorImpl} and the instance's target class.
      */
-<<<<<<< HEAD
     private List<Trainable> prepare(Collection<? extends Trainable> dataset) {
         List<Trainable> ret = CollectionHelper.newArrayList();
-=======
-    private Collection<Pair<Set<Feature<?>>, String>> prepare(Collection<? extends Trainable> dataset) {
-        Collection<Pair<Set<Feature<?>>, String>> ret = CollectionHelper.newHashSet();
->>>>>>> 0311c35e
 
         for (Trainable instance : dataset) {
             // deduplicate // TODO is this necessary? Is it possible to include a duplicate feature in the feature
@@ -118,46 +110,8 @@
         return ret;
     }
 
-<<<<<<< HEAD
-    @Override
-    public FeatureRanking rankFeatures(Collection<Trainable> dataset) {
-=======
-    /**
-     * <p>
-     * Calculates the priors for all target classes occurring in the dataset.
-     * </p>
-     * 
-     * @param dataset The dataset to calculate the target class priors for.
-     * @return A mapping from target class to prior.
-     */
-    private Map<String, Double> calculateTargetClassPriors(final Collection<? extends Trainable> dataset) {
-        Map<String, Double> ret = CollectionHelper.newHashMap();
-        Map<String, Integer> absoluteOccurrences = CollectionHelper.newHashMap();
-
-        for (Trainable instance : dataset) {
-            Integer absoluteOccurrenceOfClass = absoluteOccurrences.get(instance.getTargetClass());
-            if (absoluteOccurrenceOfClass == null) {
-                absoluteOccurrenceOfClass = 0;
-            }
-            absoluteOccurrenceOfClass++;
-            absoluteOccurrences.put(instance.getTargetClass(), absoluteOccurrenceOfClass);
-        }
-
-        for (Entry<String, Integer> absoluteOccurrenceOfClass : absoluteOccurrences.entrySet()) {
-            ret.put(absoluteOccurrenceOfClass.getKey(),
-                    absoluteOccurrenceOfClass.getValue().doubleValue() / dataset.size());
-        }
-
-        return ret;
-    }
-
-    private static double laplaceSmooth(int vocabularySize, int countOfFeature, int countOfCoocurence) {
-        return (1.0d + countOfCoocurence) / (vocabularySize + countOfFeature);
-    }
-
     @Override
     public FeatureRanking rankFeatures(Collection<? extends Trainable> dataset) {
->>>>>>> 0311c35e
         FeatureRanking ranking = new FeatureRanking();
         Map<? extends Feature<?>, Double> informationGainValues = calculateInformationGain(dataset);
         LOGGER.debug(informationGainValues.toString());
