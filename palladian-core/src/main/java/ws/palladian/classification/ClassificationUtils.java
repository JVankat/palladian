--- conflicted
+++ resolved
@@ -1,28 +1,14 @@
-/**
- * 
- */
 package ws.palladian.classification;
 
-import java.io.File;
-<<<<<<< HEAD
-import java.net.URL;
-=======
 import java.util.HashMap;
-import java.util.LinkedList;
->>>>>>> d2b93fdb
 import java.util.List;
 import java.util.Map;
 
-<<<<<<< HEAD
+import ws.palladian.classification.numeric.MinMaxNormalization;
 import ws.palladian.helper.collection.CollectionHelper;
 import ws.palladian.helper.io.FileHelper;
 import ws.palladian.helper.io.LineAction;
-=======
-import ws.palladian.classification.numeric.MinMaxNormalization;
-import ws.palladian.helper.io.FileHelper;
 import ws.palladian.processing.features.Feature;
-import ws.palladian.processing.features.FeatureDescriptorBuilder;
->>>>>>> d2b93fdb
 import ws.palladian.processing.features.FeatureVector;
 import ws.palladian.processing.features.NominalFeature;
 import ws.palladian.processing.features.NumericFeature;
@@ -39,55 +25,51 @@
     
     private static final String SEPARATOR = ";";
 
-<<<<<<< HEAD
-	/**
-	 * <p>
-	 * Should not be instantiated.
-	 * </p>
-	 */
-	private ClassificationUtils() {
-		throw new UnsupportedOperationException(
-				"Unable to instantiate ClassificationUtils. This class is a utility class. It makes no sense to instantiate it.");
-	}
-
-	public static CategoryEntry getSingleBestCategoryEntry(
-			CategoryEntries entries) {
-		CategoryEntries limitedCategories = limitCategories(entries, 1, 0.0);
-		if (!limitedCategories.isEmpty()) {
-			return limitedCategories.get(0);
-		} else {
-			return null;
-		}
-	}
-
-	/**
-	 * <p>
-	 * Creates a new CategoryEntries object by limiting an existing one to a
-	 * number of different categories, which need to have a relevance score
-	 * above a provided threshold.
-	 * </p>
-	 * 
-	 * @param number
-	 *            Number of categories to keep.
-	 * @param relevanceThreshold
-	 *            Categories must have at least this much relevance to be kept.
-	 */
-	public static CategoryEntries limitCategories(CategoryEntries categories,
-			int number, double relevanceThreshold) {
-		CategoryEntries limitedCategories = new CategoryEntries();
-		categories.sortByRelevance();
-		int n = 0;
-		for (CategoryEntry c : categories) {
-			if (n < number && c.getRelevance() >= relevanceThreshold) {
-				// XXX added by Philipp, lower memory consumption.
-				c.setCategoryEntries(limitedCategories);
-				limitedCategories.add(c);
-			}
-			n++;
-		}
-		return limitedCategories;
-	}
-
+    /**
+     * <p>
+     * Should not be instantiated.
+     * </p>
+     */
+    private ClassificationUtils() {
+        throw new UnsupportedOperationException(
+                "Unable to instantiate ClassificationUtils. This class is a utility class. It makes no sense to instantiate it.");
+    }
+
+    public static CategoryEntry getSingleBestCategoryEntry(CategoryEntries entries) {
+        CategoryEntries limitedCategories = limitCategories(entries, 1, 0.0);
+        if (!limitedCategories.isEmpty()) {
+            return limitedCategories.get(0);
+        } else {
+            return null;
+        }
+    }
+
+    /**
+     * <p>
+     * Creates a new CategoryEntries object by limiting an existing one to a number of different categories, which need
+     * to have a relevance score above a provided threshold.
+     * </p>
+     * 
+     * @param number
+     *            Number of categories to keep.
+     * @param relevanceThreshold
+     *            Categories must have at least this much relevance to be kept.
+     */
+    public static CategoryEntries limitCategories(CategoryEntries categories, int number, double relevanceThreshold) {
+        CategoryEntries limitedCategories = new CategoryEntries();
+        categories.sortByRelevance();
+        int n = 0;
+        for (CategoryEntry c : categories) {
+            if (n < number && c.getRelevance() >= relevanceThreshold) {
+                // XXX added by Philipp, lower memory consumption.
+                c.setCategoryEntries(limitedCategories);
+                limitedCategories.add(c);
+            }
+            n++;
+        }
+        return limitedCategories;
+    }
+    
     /**
      * <p>
      * Create instances from a file. The instances must be given in a CSV file in the following format:
@@ -100,15 +82,10 @@
      *            (column names are generated automatically).
      */
     public static List<NominalInstance> createInstances(String filePath, final boolean readHeader) {
-        File csvFile = new File(filePath);
-        if (!csvFile.exists()) {
-            URL fileUrl = ClassificationUtils.class.getResource(filePath);
-            csvFile = fileUrl == null ? csvFile : new File(fileUrl.getFile());
-        }
 
         final List<NominalInstance> instances = CollectionHelper.newArrayList();
 
-        FileHelper.performActionOnEveryLine(csvFile.getAbsolutePath(), new LineAction() {
+        FileHelper.performActionOnEveryLine(filePath, new LineAction() {
 
             String[] headNames;
 
@@ -138,91 +115,12 @@
 
                 }
 
-                instance.target = parts[parts.length - 1];
+                instance.targetClass = parts[parts.length - 1];
                 instances.add(instance);
             }
+            
         });
-
-        return instances;
-=======
-    /**
-     * <p>
-     * Should not be instantiated.
-     * </p>
-     */
-    private ClassificationUtils() {
-        throw new UnsupportedOperationException(
-                "Unable to instantiate ClassificationUtils. This class is a utility class. It makes no sense to instantiate it.");
-    }
-
-    public static CategoryEntry getSingleBestCategoryEntry(CategoryEntries entries) {
-        CategoryEntries limitedCategories = limitCategories(entries, 1, 0.0);
-        if (!limitedCategories.isEmpty()) {
-            return limitedCategories.get(0);
-        } else {
-            return null;
-        }
-    }
-
-    /**
-     * <p>
-     * Creates a new CategoryEntries object by limiting an existing one to a number of different categories, which need
-     * to have a relevance score above a provided threshold.
-     * </p>
-     * 
-     * @param number
-     *            Number of categories to keep.
-     * @param relevanceThreshold
-     *            Categories must have at least this much relevance to be kept.
-     */
-    public static CategoryEntries limitCategories(CategoryEntries categories, int number, double relevanceThreshold) {
-        CategoryEntries limitedCategories = new CategoryEntries();
-        categories.sortByRelevance();
-        int n = 0;
-        for (CategoryEntry c : categories) {
-            if (n < number && c.getRelevance() >= relevanceThreshold) {
-                // XXX added by Philipp, lower memory consumption.
-                c.setCategoryEntries(limitedCategories);
-                limitedCategories.add(c);
-            }
-            n++;
-        }
-        return limitedCategories;
-    }
-
-    /**
-     * <p>
-     * Create instances from a file. The instances must be given in a CSV file in the following format:<br>
-     * feature1;..;featureN;NominalClass
-     * </p>
-     * <p>
-     * All features must be real values and the class must be nominal. Each line is one training instance.
-     * </p>
-     * 
-     * @param filePath
-     *            The path to the CSV file to load.
-     */
-    public static List<NominalInstance> createInstances(String filePath) {
-        List<NominalInstance> instances = new LinkedList<NominalInstance>();
-        File csvFile = new File(filePath);
-        List<String> trainingLines = FileHelper.readFileToArray(csvFile);
-
-        NominalInstance instance = null;
-
-        for (String trainingLine : trainingLines) {
-            String[] parts = trainingLine.split(";");
-
-            instance = new NominalInstance();// (instances);
-            instance.featureVector = new FeatureVector();
-
-            for (int f = 0; f < parts.length - 1; f++) {
-                instance.featureVector.add(new NumericFeature(String.valueOf(f), Double.valueOf(parts[f])));
-            }
-
-            instance.targetClass = parts[parts.length - 1];
-            instances.add(instance);
-        }
-
+        
         return instances;
     }
 
@@ -315,7 +213,6 @@
         minMaxNormalization.setNormalizationMap(normalizationMap);
         // setNormalized(true);
         return minMaxNormalization;
->>>>>>> d2b93fdb
     }
 
 }