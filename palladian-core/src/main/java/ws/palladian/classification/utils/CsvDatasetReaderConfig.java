package ws.palladian.classification.utils;

import static ws.palladian.helper.functional.Filters.equal;

import java.io.File;
import java.io.IOException;
import java.io.InputStream;
import java.util.ArrayList;
import java.util.Arrays;
import java.util.List;

import org.apache.commons.lang3.Validate;

import ws.palladian.core.dataset.io.Compression;
import ws.palladian.core.dataset.io.Compressions;
import ws.palladian.core.value.ImmutableBooleanValue;
import ws.palladian.core.value.ImmutableDoubleValue;
import ws.palladian.core.value.ImmutableStringValue;
import ws.palladian.core.value.NullValue;
import ws.palladian.core.value.io.ValueParser;
import ws.palladian.helper.functional.Factory;
import ws.palladian.helper.functional.Filter;
import ws.palladian.helper.functional.Filters;

public class CsvDatasetReaderConfig {
	public static final class Builder implements Factory<CsvDatasetReader> {
		
		public static final String DEFAULT_NULL_VALUE = "?";

		private static final ValueParser[] DEFAULT_PARSERS = new ValueParser[] { ImmutableBooleanValue.PARSER,
				ImmutableDoubleValue.PARSER, ImmutableStringValue.PARSER };

		private final File filePath;
		private boolean readHeader = true;
		private char fieldSeparator = ';';
		private boolean readClassFromLastColumn = true;
		private List<TargetValueParser> parsers = new ArrayList<>();
		private Filter<? super String> nullValues = equal(DEFAULT_NULL_VALUE);
		private Compression compression = Compressions.NONE;
		private List<Filter<? super String>> skipColumns = new ArrayList<>();
		private long limit = Long.MAX_VALUE;
		private List<ValueParser> defaultParsers = Arrays.asList(DEFAULT_PARSERS);
		private char quoteCharacter = '\u0000';
		private boolean trim = false;

		private Builder(File filePath) {
			Validate.notNull(filePath, "filePath must not be null");
			if (!filePath.canRead()) {
				throw new IllegalArgumentException("Cannot find or read file \"" + filePath + "\"");
			}
			this.filePath = filePath;
			this.compression = Compressions.get(filePath);
		}

		/**
		 * @param readHeader
		 *            Specify whether to treat the first line as header with
		 *            names of the features.
		 * @return The builder.
		 */
		public Builder readHeader(boolean readHeader) {
			this.readHeader = readHeader;
			return this;
		}

		/**
		 * @param fieldSeparator
		 *            The separator between entries, usually colon or semicolon.
		 * @return The builder.
		 * @deprecated Use {@link #fieldSeparator(char)} instead. We changed the
		 *             implementation for efficiency reasons to only accept
		 *             single character separators from now on. In case a string
		 *             with more than one character is given, this method will
		 *             now throw an exception.
		 */
<<<<<<< HEAD
		public Builder setFieldSeparator(String fieldSeparator) {
			Validate.notEmpty(fieldSeparator, "setFieldSeparator must not be empty");
=======
		@Deprecated
		public Builder fieldSeparator(String fieldSeparator) {
			Validate.notEmpty(fieldSeparator, "fieldSeparator must not be empty");
			if (fieldSeparator.length() != 1) {
				throw new IllegalArgumentException("fieldSeparators with a length != 1 are not supported.");
			}
			this.fieldSeparator = fieldSeparator.charAt(0);
			return this;
		}
		
		/**
		 * @param fieldSeparator
		 *            The separator between entries, usually colon or semicolon.
		 * @return The builder.
		 */
		public Builder fieldSeparator(char fieldSeparator) {
>>>>>>> 54eb01d4
			this.fieldSeparator = fieldSeparator;
			return this;
		}

		/**
		 * @param readClassFromLastColumn
		 *            <code>true</code> to tread the last column in the CSV as
		 *            the category, <code>false</code> to treat it as a normal
		 *            feature (in this case, the category of the created
		 *            instances is set to some dummy value).
		 * @@return The builder.
		 */
		public Builder readClassFromLastColumn(boolean readClassFromLastColumn) {
			this.readClassFromLastColumn = readClassFromLastColumn;
			return this;
		}
		
		/**
		 * Allows to specify a custom parser for the given column name.
		 * 
		 * @param name
		 *            A filter for the column name (thus allowing to specify the
		 *            filter for multiple columns).
		 * @param parser
		 *            The parser.
		 * @return The builder.
		 */
		public Builder parser(Filter<? super String> name, ValueParser parser) {
			Validate.notNull(name, "name must not be null");
			Validate.notNull(parser, "parser must not be null");
			parsers.add(new TargetValueParser(name, parser));
			return this;
		}
		
		/**
		 * Allows to specify a custom parser for the given column name.
		 * 
		 * @param name
		 *            The column name.
		 * @param parser
		 *            The parser.
		 * @return The builder.
		 */
		public Builder parser(String name, ValueParser parser) {
			Validate.notEmpty(name, "name must not be empty");
			Validate.notNull(parser, "parser must not be null");
			parsers.add(new TargetValueParser(name, parser));
			return this;
		}
		
		/**
		 * @param nullValue
		 *            The character(s) to be treated as {@link NullValue}.
		 *            Default configuration treats {@value #DEFAULT_NULL_VALUE}
		 *            as NullValue. Can also be an empty string.
		 * @return The builder.
		 */
		public Builder treatAsNullValue(String nullValue) {
			Validate.notNull(nullValue, "nullValue must not be null");
			this.nullValues = Filters.equal(nullValue);
			return this;
		}

		/**
		 * @param nullValues
		 *            A filter which determines which values to treat as
		 *            {@link NullValue}. Default configuration treats
		 *            {@value #DEFAULT_NULL_VALUE} as NullValue.
		 * @return The builder.
		 */
		public Builder treatAsNullValue(Filter<? super String> nullValues) {
			Validate.notNull(nullValues, "nullValues must not be null");
			this.nullValues = nullValues;
			return this;
		}
		
		/**
		 * @param gzip
		 *            <code>true</code> in case the input file is gzip
		 *            compressed.
		 * @return The builder.
		 * @deprecated Use {@link #compression(Compression)} instead.
		 */
		@Deprecated
		public Builder gzip(boolean gzip) {
			return compression(gzip ? Compressions.GZIP : Compressions.NONE);
		}

		/**
		 * In case the CSV data is to be read from a compressed file, this
		 * allows to specify the compression format. Note: Usually the
		 * compression is auto-detected based on the file name, so this method
		 * does not need to be called explicitly.
		 * 
		 * @param compression
		 *            The compression to use, or <code>null</code> in case an
		 *            uncompressed serves as input.
		 * @return The builder.
		 * @see Compressions
		 */
		public Builder compression(Compression compression) {
			this.compression = compression != null ? compression : Compressions.NONE;
			return this;
		}
		
		/**
		 * Specify, that the columns <i>matching</i> the given filter will be
		 * skipped during parsing. This can yield in a performance gain in
		 * contrast to a filtering applied later, when parsing bug datasets and
		 * not all columns are required.
		 * 
		 * @param name
		 *            Filter for the column names to skip.
		 * @return The builder.
		 */
		public Builder skipColumns(Filter<? super String> name) {
			Validate.notNull(name, "name must not be null");
			this.skipColumns.add(name);
			return this;
		}
		
		/**
		 * Only read the number of specified lines.
		 * 
		 * @param lines
		 *            The number of lines to read.
		 * @return The builder.
		 */
		public Builder limit(long lines) {
			Validate.isTrue(lines > 0, "lines must be greater zero");
			this.limit = lines;
			return this;
		}
		
		/**
		 * Define the default parsers to try, if not explicitly defined via
		 * {@link #parser(Filter, ValueParser)}.
		 * 
		 * @param parsers
		 *            The default parsers.
		 * @return The builder.
		 */
		public Builder defaultParsers(ValueParser... parsers) {
			Validate.notNull(parsers, "parsers must not be null");
			this.defaultParsers = Arrays.asList(parsers);
			return this;
		}
		
		/**
		 * Set the character used for quoting individual entries (thus allowing
		 * {@link #fieldSeparator(String)} to occur within a value and not being
		 * split).
		 * 
		 * @param quote
		 *            The quote character.
		 * @return The builder.
		 */
		public Builder quoteCharacter(char quote) {
			this.quoteCharacter = quote;
			return this;
		}
		
		/**
		 * Enables trimming of whitespace of individual entries.
		 * 
		 * @param trim
		 *            <code>true</code> to trim whitespace.
		 * @return The builder.
		 */
		public Builder trim(boolean trim) {
			this.trim = trim;
			return this;
		}

		@Override
		public CsvDatasetReader create() {
			return new CsvDatasetReader(createConfig());
		}
		
		CsvDatasetReaderConfig createConfig() {
			return new CsvDatasetReaderConfig(this);	
		}

	}
	
	/** {@link ValueParser} targeted on (a) specific column(s). */
	private static final class TargetValueParser {
		final Filter<? super String> columnName;
		final ValueParser parser;
		TargetValueParser(Filter<? super String> columnName, ValueParser parser) {
			this.columnName = columnName;
			this.parser = parser;
		}
		TargetValueParser(String columnName, ValueParser parser) {
			this(Filters.equal(columnName), parser);
		}
	}

	/**
	 * Create a new configuration for the {@link CsvDatasetReader}, which reads
	 * a CSV file from the given path. In case, a file with extension
	 * <tt>.gz</tt> is supplied, the reader will automatically uncompress the
	 * file on the fly (this behavior can be explicitly overridden by
	 * {@link CsvDatasetReaderConfig.Builder#gzip(boolean)}.
	 * 
	 * @param filePath
	 *            The path to the CSV file.
	 * @return A builder for further configuration.
	 */
	public static Builder filePath(File filePath) {
		return new Builder(filePath);
	}
	
	public static Builder filePath(String filePath) {
		Validate.notEmpty(filePath, "filePath must not be empty or null");
		return new Builder(new File(filePath));
	}

	private final File filePath;
	private final boolean readHeader;
	private final char fieldSeparator;
	private final boolean readClassFromLastColumn;
	private final List<TargetValueParser> parsers;
	private final Filter<? super String> nullValues;
	private final Compression compression;
	private final List<Filter<? super String>> skipColumns;
	private final long limit;
	private final List<ValueParser> defaultParsers;
	private final char quoteCharacter;
	private final boolean trim;

	private CsvDatasetReaderConfig(Builder builder) {
		this.filePath = builder.filePath;
		this.readHeader = builder.readHeader;
		this.fieldSeparator = builder.fieldSeparator;
		this.readClassFromLastColumn = builder.readClassFromLastColumn;
		this.parsers = new ArrayList<>(builder.parsers);
		this.nullValues = builder.nullValues;
		this.compression = builder.compression;
		this.skipColumns = new ArrayList<>(builder.skipColumns);
		this.limit = builder.limit;
		this.defaultParsers = new ArrayList<>(builder.defaultParsers);
		this.quoteCharacter = builder.quoteCharacter;
		this.trim = builder.trim;
	}

	File filePath() {
		return filePath;
	}

	boolean readHeader() {
		return readHeader;
	}

	char fieldSeparator() {
		return fieldSeparator;
	}

	boolean readClassFromLastColumn() {
		return readClassFromLastColumn;
	}
	
	/**
	 * Get a ValueParser for the given column name.
	 * @param name The name of the column.
	 * @return The parser.
	 */
	public ValueParser getParser(String name) {
		for (TargetValueParser targetValueParser : parsers) {
			if (targetValueParser.columnName.accept(name)) {
				return targetValueParser.parser;
			}
		}
		return null;
	}

	boolean isNullValue(String value) {
		return nullValues.accept(value);
	}
	
	public InputStream openInputStream() throws IOException {
		return compression.getInputStream(filePath());
	}
	
	public boolean isSkippedColumn(String name) {
		for (Filter<? super String> columnFilter : skipColumns) {
			if (columnFilter.accept(name)) {
				return true;
			}
		}
		return false;
	}
	
	long getLimit() {
		return limit;
	}

	List<ValueParser> getDefaultParsers() {
		return defaultParsers;
	}
	
	char quoteCharacter() {
		return quoteCharacter;
	}
	
	boolean isTrim() {
		return trim;
	}
}<|MERGE_RESOLUTION|>--- conflicted
+++ resolved
@@ -73,12 +73,8 @@
 		 *             with more than one character is given, this method will
 		 *             now throw an exception.
 		 */
-<<<<<<< HEAD
+		@Deprecated
 		public Builder setFieldSeparator(String fieldSeparator) {
-			Validate.notEmpty(fieldSeparator, "setFieldSeparator must not be empty");
-=======
-		@Deprecated
-		public Builder fieldSeparator(String fieldSeparator) {
 			Validate.notEmpty(fieldSeparator, "fieldSeparator must not be empty");
 			if (fieldSeparator.length() != 1) {
 				throw new IllegalArgumentException("fieldSeparators with a length != 1 are not supported.");
@@ -92,8 +88,7 @@
 		 *            The separator between entries, usually colon or semicolon.
 		 * @return The builder.
 		 */
-		public Builder fieldSeparator(char fieldSeparator) {
->>>>>>> 54eb01d4
+		public Builder setFieldSeparator(char fieldSeparator) {
 			this.fieldSeparator = fieldSeparator;
 			return this;
 		}
