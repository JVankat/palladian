--- conflicted
+++ resolved
@@ -20,19 +20,17 @@
 import ws.palladian.classification.CategoryEntriesMap;
 import ws.palladian.classification.Classifier;
 import ws.palladian.classification.Instance;
-<<<<<<< HEAD
-=======
 import ws.palladian.classification.Model;
 import ws.palladian.helper.StopWatch;
->>>>>>> e276c9c8
 import ws.palladian.helper.collection.CollectionHelper;
 import ws.palladian.helper.collection.Filter;
 import ws.palladian.helper.io.FileHelper;
 import ws.palladian.helper.io.LineAction;
 import ws.palladian.processing.Classifiable;
 import ws.palladian.processing.Trainable;
+import ws.palladian.processing.features.BasicFeatureVectorImpl;
 import ws.palladian.processing.features.Feature;
-import ws.palladian.processing.features.BasicFeatureVectorImpl;
+import ws.palladian.processing.features.FeatureVector;
 import ws.palladian.processing.features.NominalFeature;
 import ws.palladian.processing.features.NumericFeature;
 
@@ -54,8 +52,6 @@
 
     private ClassificationUtils() {
         // Should not be instantiated.
-<<<<<<< HEAD
-=======
     }
 
     /**
@@ -69,7 +65,6 @@
      */
     public static List<Trainable> readCsv(String filePath) {
         return readCsv(filePath, true, DEFAULT_SEPARATOR);
->>>>>>> e276c9c8
     }
 
     /**
@@ -107,10 +102,7 @@
             throw new IllegalArgumentException("Cannot find or read file \"" + filePath + "\"");
         }
 
-<<<<<<< HEAD
-=======
         final StopWatch stopWatch = new StopWatch();
->>>>>>> e276c9c8
         final List<Trainable> instances = CollectionHelper.newArrayList();
 
         FileHelper.performActionOnEveryLine(filePath, new LineAction() {
@@ -160,19 +152,15 @@
                 }
                 String targetClass = parts[parts.length - 1];
                 instances.add(new Instance(targetClass, featureVector));
-<<<<<<< HEAD
-=======
 
                 if (lineNumber % 10000 == 0) {
                     LOGGER.debug("Read {} lines", lineNumber);
                 }
->>>>>>> e276c9c8
             }
         });
         LOGGER.info("Read {} instances from {} in {}", instances.size(), filePath, stopWatch);
         return instances;
     }
-<<<<<<< HEAD
 
     /**
      * <p>
@@ -183,74 +171,6 @@
      * @param trainData The instances to write, not <code>null</code>.
      * @param filePath The path specifying the CSV file, not <code>null</code>.
      */
-    public static void writeCsv(Iterable<? extends Classifiable> trainData, File outputFile) {
-        Validate.notNull(trainData, "trainData must not be null");
-        Validate.notNull(outputFile, "outputFile must not be null");
-
-        StringBuilder builder = new StringBuilder();
-        boolean writeHeader = true;
-        int count = 0;
-        for (Classifiable trainable : trainData) {
-            if (writeHeader) {
-                for (Feature<?> feature : trainable.getFeatureVector()) {
-                    builder.append(feature.getName()).append(DEFAULT_SEPARATOR);
-                }
-                if (trainable instanceof Trainable) {
-                    builder.append("targetClass");
-                }
-                builder.append(FileHelper.NEWLINE_CHARACTER);
-                writeHeader = false;
-            }
-            for (Feature<?> feature : trainable.getFeatureVector()) {
-                builder.append(feature.getValue()).append(DEFAULT_SEPARATOR);
-            }
-            if (trainable instanceof Trainable) {
-                builder.append(((Trainable)trainable).getTargetClass());
-            }
-            builder.append(FileHelper.NEWLINE_CHARACTER);
-            count++;
-        }
-        LOGGER.info("Wrote {} train instances.", count);
-        FileHelper.writeToFile(outputFile.getPath(), builder);
-    }
-=======
->>>>>>> e276c9c8
-
-    /**
-     * <p>
-     * Write {@link Classifiable} instances to a CSV file. If the instances implement {@link Trainable} (i.e. they
-     * provide a target class), the target class is appended as last column after the features in the CSV.
-     * </p>
-     * 
-     * @param trainData The instances to write, not <code>null</code>.
-     * @param filePath The path specifying the CSV file, not <code>null</code>.
-     */
-<<<<<<< HEAD
-    public static MinMaxNormalization calculateMinMaxNormalization(List<? extends Classifiable> instances) {
-        Validate.notNull(instances, "instances must not be null");
-
-        // hold the min value of each feature <featureName, minValue>
-        Map<String, Double> minValues = CollectionHelper.newHashMap();
-
-        // hold the max value of each feature <featureIndex, maxValue>
-        Map<String, Double> maxValues = CollectionHelper.newHashMap();
-
-        // find the min and max values
-        for (Classifiable instance : instances) {
-
-            List<NumericFeature> numericFeatures = instance.getFeatureVector().getAll(NumericFeature.class);
-
-            for (Feature<Double> feature : numericFeatures) {
-
-                String featureName = feature.getName();
-                double featureValue = feature.getValue();
-
-                // check min value
-                if (minValues.get(featureName) != null) {
-                    double currentMin = minValues.get(featureName);
-                    if (currentMin > featureValue) {
-                        minValues.put(featureName, featureValue);
-=======
     public static void writeCsv(Iterable<? extends Classifiable> trainData, File outputFile) {
         Validate.notNull(trainData, "trainData must not be null");
         Validate.notNull(outputFile, "outputFile must not be null");
@@ -269,7 +189,6 @@
                         writer.write(feature.getName());
                         writer.write(DEFAULT_SEPARATOR);
                         featureCount++;
->>>>>>> e276c9c8
                     }
                     if (trainable instanceof Trainable) {
                         writer.write("targetClass");
@@ -328,11 +247,10 @@
         }
         return new ArrayList<T>(result.subList(0, count));
     }
-<<<<<<< HEAD
-
-    /**
-     * <p>
-     * Filter features by names, as specified by the filter. A new {@link BasicFeatureVectorImpl} containing the accpted features
+
+    /**
+     * <p>
+     * Filter features by names, as specified by the filter. A new {@link FeatureVector} containing the accepted features
      * is returned.
      * </p>
      * 
@@ -351,53 +269,10 @@
         }
         LOGGER.trace("Reduced from {} to {}", classifiable.getFeatureVector().size(), newFeatureVector.size());
         return newFeatureVector;
-=======
-
-    /**
-     * <p>
-     * Filter features by names, as specified by the filter. A new {@link FeatureVector} containing the accpted features
-     * is returned.
-     * </p>
-     * 
-     * @param classifiable The {@link Classifiable} to filter, not <code>null</code>.
-     * @param nameFilter The filter specifying which features to remove, not <code>null</code>.
-     * @return The FeatureVector without the features filtered out by the nameFilter.
-     */
-    public static FeatureVector filterFeatures(Classifiable classifiable, Filter<String> nameFilter) {
-        Validate.notNull(classifiable, "classifiable must not be null");
-        Validate.notNull(nameFilter, "nameFilter must not be null");
-        FeatureVector newFeatureVector = new FeatureVector();
-        for (Feature<?> feature : classifiable.getFeatureVector()) {
-            if (nameFilter.accept(feature.getName())) {
-                newFeatureVector.add(feature);
-            }
-        }
-        LOGGER.trace("Reduced from {} to {}", classifiable.getFeatureVector().size(), newFeatureVector.size());
-        return newFeatureVector;
-    }
-
-    /**
-     * <p>
-     * Filter features for a list of instances by names. See {@link #filterFeatures(Classifiable, Filter)}.
-     * </p>
-     * 
-     * @param instances The instances to process, not <code>null</code>.
-     * @param nameFilter The filter specifying which features to remove, not <code>null</code>.
-     * @return A {@link List} with new {@link Trainable} instances containing the filtered {@link FeatureVector}.
-     */
-    public static List<Trainable> filterFeatures(Iterable<? extends Trainable> instances, Filter<String> nameFilter) {
-        List<Trainable> result = CollectionHelper.newArrayList();
-        for (Trainable instance : instances) {
-            FeatureVector featureVector = ClassificationUtils.filterFeatures(instance, nameFilter);
-            result.add(new Instance(instance.getTargetClass(), featureVector));
-        }
-        return result;
->>>>>>> e276c9c8
-    }
-
-    /**
-     * <p>
-<<<<<<< HEAD
+    }
+
+    /**
+     * <p>
      * Filter features for a list of instances by names. See {@link #filterFeatures(Classifiable, Filter)}.
      * </p>
      * 
@@ -412,7 +287,10 @@
             result.add(new Instance(instance.getTargetClass(), featureVector));
         }
         return result;
-=======
+    }
+
+    /**
+     * <p>
      * Get the names of all features.
      * </p>
      * 
@@ -441,7 +319,6 @@
         }
 
         return mergedCategoryEntries;
->>>>>>> e276c9c8
     }
 
 }