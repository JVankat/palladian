package ws.palladian.classification.utils;

import java.io.BufferedWriter;
import java.io.File;
import java.io.FileOutputStream;
import java.io.IOException;
import java.io.OutputStreamWriter;
import java.io.Writer;

import org.apache.commons.lang3.Validate;
import org.slf4j.Logger;
import org.slf4j.LoggerFactory;

import ws.palladian.core.CategoryEntries;
import ws.palladian.core.CategoryEntriesBuilder;
import ws.palladian.core.Classifier;
import ws.palladian.core.FeatureVector;
import ws.palladian.core.Instance;
import ws.palladian.core.Model;
import ws.palladian.core.dataset.csv.CsvDatasetWriter;
import ws.palladian.core.value.NullValue;
import ws.palladian.core.value.Value;
import ws.palladian.helper.collection.Vector.VectorEntry;
import ws.palladian.helper.io.FileHelper;

/**
 * <p>
 * A utility class providing convenience methods for working with classifiers and their results.
 * </p>
 * 
 * @author Klemens Muthmann
 * @author Philipp Katz
 */
public final class ClassificationUtils {

    /** The logger for this class. */
    private static final Logger LOGGER = LoggerFactory.getLogger(ClassificationUtils.class);

    /** The default separator which is assumed for separating instance attributes when reading/writing to/from files. */
    public static final String DEFAULT_SEPARATOR = ";";

    private ClassificationUtils() {
        // Should not be instantiated.
    }

//    /**
//     * <p>
//     * Create instances from a file. The instances must be given in a CSV file in the following format:
//     * <code>feature1;..;featureN;NominalClass</code>. Each line is one training instance.
//     * </p>
//     * 
//     * @param filePath The path to the CSV file to load either specified as path on the file system or as Java resource
//     *            path.
//     * @deprecated Use dedicated {@link CsvDatasetReader}.
//     */
//    @Deprecated
//    public static List<Instance> readCsv(String filePath) {
//        return readCsv(filePath, true, DEFAULT_SEPARATOR);
//    }

//    /**
//     * <p>
//     * Create instances from a file. The instances must be given in a CSV file in the following format:
//     * <code>feature1;..;featureN;NominalClass</code>. Each line is one training instance.
//     * </p>
//     * 
//     * @param filePath The path to the CSV file to load either specified as path on the file system or as Java resource
//     *            path.
//     * @param readHeader <code>true</code> to treat the first line as column headers, <code>false</code> otherwise
//     *            (column names are generated automatically).
//     * @deprecated Use dedicated {@link CsvDatasetReader}.
//     */
//    @Deprecated
//    public static List<Instance> readCsv(String filePath, boolean readHeader) {
//        return readCsv(filePath, readHeader, DEFAULT_SEPARATOR);
//    }

<<<<<<< HEAD
    /**
     * <p>
     * Create instances from a file. The instances must be given in a CSV file in the following format:
     * <code>feature1 .. featureN NominalClass</code>. Each line is one training instance.
     * </p>
     * <p>
     * Each field must be separated by {@code setFieldSeparator} and each line must end with a line break.
     * </p>
     * 
     * @param filePath The path to the CSV file to load either specified as path on the file system or as Java resource
     *            path.
     * @param readHeader <code>true</code> to treat the first line as column headers, <code>false</code> otherwise
     *            (column names are generated automatically).
     * @param fieldSeparator The separator {@code String} for individual fields.
     * @deprecated Use dedicated {@link CsvDatasetReader}.
     */
    @Deprecated
    public static List<Instance> readCsv(String filePath, final boolean readHeader, final String fieldSeparator) {
        return new CsvDatasetReader(new File(filePath),readHeader,fieldSeparator).readAll();
    }
=======
//    /**
//     * <p>
//     * Create instances from a file. The instances must be given in a CSV file in the following format:
//     * <code>feature1 .. featureN NominalClass</code>. Each line is one training instance.
//     * </p>
//     * <p>
//     * Each field must be separated by {@code fieldSeparator} and each line must end with a line break.
//     * </p>
//     * 
//     * @param filePath The path to the CSV file to load either specified as path on the file system or as Java resource
//     *            path.
//     * @param readHeader <code>true</code> to treat the first line as column headers, <code>false</code> otherwise
//     *            (column names are generated automatically).
//     * @param fieldSeparator The separator {@code String} for individual fields.
//     * @deprecated Use dedicated {@link CsvDatasetReader}.
//     */
//    @Deprecated
//    public static List<Instance> readCsv(String filePath, final boolean readHeader, final String fieldSeparator) {
//        return new CsvDatasetReader(new File(filePath),readHeader,fieldSeparator).readAll();
//    }
>>>>>>> 53a01e9c

    /**
     * <p>
     * Write {@link Classifiable} instances to a CSV file. If the instances implement {@link Trainable} (i.e. they
     * provide a target class), the target class is appended as last column after the features in the CSV.
     * </p>
     * 
     * @param data The instances to write, not <code>null</code>.
     * @param filePath The path specifying the CSV file, not <code>null</code>.
     * @deprecated Use the {@link CsvDatasetWriter} instead.
     */
    @Deprecated
    public static void writeCsv(Iterable<? extends Instance> data, File outputFile) {
        Validate.notNull(data, "data must not be null");
        Validate.notNull(outputFile, "outputFile must not be null");

        Writer writer = null;
        try {
            writer = new BufferedWriter(new OutputStreamWriter(new FileOutputStream(outputFile),
                    FileHelper.DEFAULT_ENCODING));

            boolean writeHeader = true;
            int count = 0;
            int featureCount = 0;
            for (Instance instance : data) {
                featureCount = writeLine(instance, writer, writeHeader);
                writeHeader = false;
                count++;
            }
            LOGGER.info("Wrote {} train instances with {} features to {}.", count, featureCount, outputFile);
        } catch (IOException e) {
            throw new IllegalStateException("Encountered " + e + " while writing to '" + outputFile + "'", e);
        } finally {
            FileHelper.close(writer);
        }
    }

    private static int writeLine(Instance instance, Writer writer, boolean writeHeader) throws IOException {
        if (writeHeader) {
            for (VectorEntry<String, Value> feature : instance.getVector()) {
                writer.write(feature.key());
                writer.write(DEFAULT_SEPARATOR);
            }
            writer.write("targetClass");
            writer.write(FileHelper.NEWLINE_CHARACTER);
        }
        int featureCount = 0;
        for (VectorEntry<String, Value> feature : instance.getVector()) {
            Value value = feature.value();
            if (!(value instanceof NullValue)) {
            	writer.write(value.toString());
            }
            writer.write(DEFAULT_SEPARATOR);
            featureCount++;
        }
        writer.write(instance.getCategory());
        writer.write(FileHelper.NEWLINE_CHARACTER);
        return featureCount;
    }

    /**
     * <p>
     * Append a {@link Classifiable} to a CSV file. In case, the file did not exist already, the header is written. In
     * case the file already exists, only the data is written. Does <b>not</b> check, whether the given data conforms to
     * existing CSV structure (number of columns, types, ...).
     * </p>
     * 
     * @param data The data to append to the file, not <code>null</code>.
     * @param outputFile The output file to which to append, or which to create in case it does not exist. Not
     *            <code>null</code>.
     */
    public static void appendCsv(Instance instance, File outputFile) {
        Validate.notNull(instance, "instance must not be null");
        Validate.notNull(outputFile, "outputFile must not be null");

        Writer writer = null;
        boolean writeHeader = !outputFile.exists();
        try {
            writer = new BufferedWriter(new OutputStreamWriter(new FileOutputStream(outputFile, true),
                    FileHelper.DEFAULT_ENCODING));
            writeLine(instance, writer, writeHeader);
        } catch (IOException e) {
            throw new IllegalStateException("Encountered " + e + " while writing to '" + outputFile + "'", e);
        } finally {
            FileHelper.close(writer);
        }
    }

//    /**
//     * <p>
//     * Filter features by names, as specified by the filter. A new {@link FeatureVector} containing the accepted
//     * features is returned.
//     * </p>
//     * 
//     * @param classifiable The {@link Classifiable} to filter, not <code>null</code>.
//     * @param nameFilter The filter specifying which features to remove, not <code>null</code>.
//     * @return The FeatureVector without the features filtered out by the nameFilter.
//     * @deprecated Use {@link FilteredVector} instead.
//     */
//    @Deprecated
//    public static FeatureVector filterFeatures(FeatureVector featureVector, Filter<? super String> nameFilter) {
//        Validate.notNull(featureVector, "featureVector must not be null");
//        Validate.notNull(nameFilter, "nameFilter must not be null");
////        InstanceBuilder builder = new InstanceBuilder();
////        for (VectorEntry<String, Value> entry : featureVector) {
////            if (nameFilter.accept(entry.key())) {
////                builder.set(entry.key(), entry.value());
////            }
////        }
////        FeatureVector newFeatureVector = builder.create();
////        if (LOGGER.isTraceEnabled()) {
////            LOGGER.trace("Reduced from {} to {}", featureVector.size(), newFeatureVector.size());
////        }
////        return newFeatureVector;
//        return new FilteredVector(featureVector, nameFilter);
//    }

//    /**
//     * <p>
//     * Filter features for a list of instances by names. See {@link #filterFeatures(Classifiable, Filter)}.
//     * </p>
//     * 
//     * @param instances The instances to process, not <code>null</code>.
//     * @param nameFilter The filter specifying which features to remove, not <code>null</code>.
//     * @return A {@link List} with new {@link Trainable} instances containing the filtered {@link FeatureVector}.
//     * @see #filterFeaturesIterable(Iterable, Filter) which does the same on an iterable, without loading the whole
//     *      dataset in memory.
//     * @deprecated Use {@link Dataset#filterFeatures(Filter)} instead.
//     */
//    @Deprecated
//    public static List<Instance> filterFeatures(Iterable<? extends Instance> instances,
//            Filter<? super String> nameFilter) {
//        List<Instance> result = new ArrayList<>();
//        for (Instance instance : instances) {
//            FeatureVector featureVector = ClassificationUtils.filterFeatures(instance.getVector(), nameFilter);
//            result.add(new InstanceBuilder().add(featureVector).create(instance.getCategory()));
//        }
//        return result;
//    }

//    /**
//     * <p>
//     * Apply a filter on the features in a dataset.
//     * </p>
//     * 
//     * @param dataset The dataset to filter, not <code>null</code>.
//     * @param nameFilter The filter specifying which features to ignore, not <code>null</code>.
//     * @return A new {@link Iterable} providing the filtered feature set.
//     * @deprecated Use {@link Dataset#filterFeatures(Filter)} instead.
//     */
//    @Deprecated
//    public static Iterable<Instance> filterFeaturesIterable(Iterable<? extends Instance> dataset,
//            Filter<? super String> nameFilter) {
//        return new DatasetFeatureFilter(dataset, nameFilter);
//    }
    
//	/**
//	 * Set the category of the supplied instance to any of the present features.
//	 * The feature itself will be removed from the feature vector.
//	 * 
//	 * @param dataset
//	 *            The dataset, not <code>null</code>.
//	 * @param featureName
//	 *            The name of the feature which should be used as category.
//	 * @return A new {@link Iterable} which provides the converted instances.
//	 * @deprecated Use {@link DatasetWithFeatureAsCategory} instead.
//	 */
//    @Deprecated
//	public static Iterable<Instance> useFeatureAsCategory(Iterable<? extends Instance> dataset,
//			final String featureName) {
//		Validate.notNull(dataset, "dataset must not be null");
//		Validate.notEmpty(featureName, "featureName must not be empty or null");
//		return CollectionHelper.convert(dataset, new Function<Instance, Instance>() {
//			@Override
//			public Instance compute(Instance input) {
//				FeatureVector featureVector = filterFeatures(input.getVector(), not(equal(featureName)));
//				Value category = input.getVector().get(featureName);
//				if (category == null) {
//					throw new IllegalArgumentException("No feature with name \"" + featureName + "\".");
//				}
//				if (category == NullValue.NULL) {
//					throw new IllegalArgumentException("Feature is NULL");
//				}
////				return new InstanceBuilder().add(featureVector).create(category.toString());
//				return new ImmutableInstance(featureVector, category.toString());
//			}
//		});
//	}

//    /**
//     * <p>
//     * Get the names of all features.
//     * </p>
//     * 
//     * @param dataset
//     * @return
//     * @deprecated Use {@link Dataset#getFeatureNames()} instead.
//     */
//	@Deprecated
//	public static Set<String> getFeatureNames(Iterable<? extends FeatureVector> dataset) {
//		Validate.notNull(dataset, "dataset must not be null");
//		Set<String> featureNames = new TreeSet<>();
//		FeatureVector featureVector = CollectionHelper.getFirst(dataset);
//		if (featureVector == null) {
//			throw new IllegalArgumentException("The dataset was empty.");
//		}
//		for (VectorEntry<String, Value> entry : featureVector) {
//			featureNames.add(entry.key());
//		}
//		return featureNames;
//	}

    // XXX nice would be to have this code as Classifier taking multiple models
    public static <M extends Model, T extends FeatureVector> CategoryEntries classifyWithMultipleModels(
            Classifier<M> classifier, T classifiable, M... models) {

        // merge the results
        CategoryEntriesBuilder mergedCategoryEntries = new CategoryEntriesBuilder();
        for (M model : models) {
            CategoryEntries categoryEntries = classifier.classify(classifiable, model);
            mergedCategoryEntries.add(categoryEntries);
        }

        return mergedCategoryEntries.create();
    }

//    /**
//     * <p>
//     * Get a {@link NumericFeature} with all numeric values from the given {@link Classifiable}. Note: This is just a
//     * crutch and should be better integrated with the existing {@link FeatureVector}.
//     * </p>
//     * 
//     * @param classifiable The classifiable, not <code>null</code>.
//     * @return A {@link NumericVector} with all numeric features from the {@link Classifiable}'s {@link FeatureVector}.
//     */
//    public static NumericVector<String> getNumericVector(FeatureVector featureVector) {
//        Validate.notNull(featureVector, "featureVector must not be null");
//        Map<String, Double> values = new HashMap<>();
//        for (VectorEntry<String, Value> entry : featureVector) {
//            Value value = entry.value();
//            if (value instanceof NumericValue) {
//                values.put(entry.key(), ((NumericValue)value).getDouble());
//            }
//        }
//        return new ImmutableNumericVector<String>(values);
//    }

//    public static Iterable<FeatureVector> unwrapInstances(Iterable<? extends Instance> instances) {
//        Validate.notNull(instances, "learnables must not be null");
//        return CollectionHelper.convert(instances, new Function<Instance, FeatureVector>() {
//            @Override
//            public FeatureVector compute(Instance input) {
//                return input.getVector();
//            }
//        });
//    }
    
//    /** @deprecated Use {@link DatasetStatistics#getCategoryPriors()} instead. */
//    @Deprecated
//    public static CategoryEntries getCategoryCounts(Iterable<? extends Instance> instances) {
//        CountingCategoryEntriesBuilder builder = new CountingCategoryEntriesBuilder();
//        for (Instance instance : instances) {
//            builder.add(instance.getCategory(), 1);
//        }
//        return builder.create();
//    }

//    /** @deprecated Use {@link CategoryEntries#entropy()} instead. */
//    @Deprecated
//    public static double entropy(CategoryEntries categoryEntries) {
//        double entropy = 0;
//        for (Category category : categoryEntries) {
//            double probability = category.getProbability();
//            if (probability > 0) {
//                entropy -= probability * log2(probability);
//            }
//        }
//        return entropy;
//    }

}<|MERGE_RESOLUTION|>--- conflicted
+++ resolved
@@ -1,22 +1,13 @@
 package ws.palladian.classification.utils;
 
-import java.io.BufferedWriter;
-import java.io.File;
-import java.io.FileOutputStream;
-import java.io.IOException;
-import java.io.OutputStreamWriter;
-import java.io.Writer;
+import java.io.*;
+import java.util.List;
 
 import org.apache.commons.lang3.Validate;
 import org.slf4j.Logger;
 import org.slf4j.LoggerFactory;
 
-import ws.palladian.core.CategoryEntries;
-import ws.palladian.core.CategoryEntriesBuilder;
-import ws.palladian.core.Classifier;
-import ws.palladian.core.FeatureVector;
-import ws.palladian.core.Instance;
-import ws.palladian.core.Model;
+import ws.palladian.core.*;
 import ws.palladian.core.dataset.csv.CsvDatasetWriter;
 import ws.palladian.core.value.NullValue;
 import ws.palladian.core.value.Value;
@@ -43,39 +34,40 @@
         // Should not be instantiated.
     }
 
-//    /**
-//     * <p>
-//     * Create instances from a file. The instances must be given in a CSV file in the following format:
-//     * <code>feature1;..;featureN;NominalClass</code>. Each line is one training instance.
-//     * </p>
-//     * 
-//     * @param filePath The path to the CSV file to load either specified as path on the file system or as Java resource
-//     *            path.
-//     * @deprecated Use dedicated {@link CsvDatasetReader}.
-//     */
-//    @Deprecated
-//    public static List<Instance> readCsv(String filePath) {
-//        return readCsv(filePath, true, DEFAULT_SEPARATOR);
-//    }
-
-//    /**
-//     * <p>
-//     * Create instances from a file. The instances must be given in a CSV file in the following format:
-//     * <code>feature1;..;featureN;NominalClass</code>. Each line is one training instance.
-//     * </p>
-//     * 
-//     * @param filePath The path to the CSV file to load either specified as path on the file system or as Java resource
-//     *            path.
-//     * @param readHeader <code>true</code> to treat the first line as column headers, <code>false</code> otherwise
-//     *            (column names are generated automatically).
-//     * @deprecated Use dedicated {@link CsvDatasetReader}.
-//     */
-//    @Deprecated
-//    public static List<Instance> readCsv(String filePath, boolean readHeader) {
-//        return readCsv(filePath, readHeader, DEFAULT_SEPARATOR);
-//    }
-
-<<<<<<< HEAD
+    // /**
+    // * <p>
+    // * Create instances from a file. The instances must be given in a CSV file in the following format:
+    // * <code>feature1;..;featureN;NominalClass</code>. Each line is one training instance.
+    // * </p>
+    // *
+    // * @param filePath The path to the CSV file to load either specified as path on the file system or as Java
+    // resource
+    // * path.
+    // * @deprecated Use dedicated {@link CsvDatasetReader}.
+    // */
+    // @Deprecated
+    // public static List<Instance> readCsv(String filePath) {
+    // return readCsv(filePath, true, DEFAULT_SEPARATOR);
+    // }
+
+    // /**
+    // * <p>
+    // * Create instances from a file. The instances must be given in a CSV file in the following format:
+    // * <code>feature1;..;featureN;NominalClass</code>. Each line is one training instance.
+    // * </p>
+    // *
+    // * @param filePath The path to the CSV file to load either specified as path on the file system or as Java
+    // resource
+    // * path.
+    // * @param readHeader <code>true</code> to treat the first line as column headers, <code>false</code> otherwise
+    // * (column names are generated automatically).
+    // * @deprecated Use dedicated {@link CsvDatasetReader}.
+    // */
+    // @Deprecated
+    // public static List<Instance> readCsv(String filePath, boolean readHeader) {
+    // return readCsv(filePath, readHeader, DEFAULT_SEPARATOR);
+    // }
+
     /**
      * <p>
      * Create instances from a file. The instances must be given in a CSV file in the following format:
@@ -94,30 +86,8 @@
      */
     @Deprecated
     public static List<Instance> readCsv(String filePath, final boolean readHeader, final String fieldSeparator) {
-        return new CsvDatasetReader(new File(filePath),readHeader,fieldSeparator).readAll();
-    }
-=======
-//    /**
-//     * <p>
-//     * Create instances from a file. The instances must be given in a CSV file in the following format:
-//     * <code>feature1 .. featureN NominalClass</code>. Each line is one training instance.
-//     * </p>
-//     * <p>
-//     * Each field must be separated by {@code fieldSeparator} and each line must end with a line break.
-//     * </p>
-//     * 
-//     * @param filePath The path to the CSV file to load either specified as path on the file system or as Java resource
-//     *            path.
-//     * @param readHeader <code>true</code> to treat the first line as column headers, <code>false</code> otherwise
-//     *            (column names are generated automatically).
-//     * @param fieldSeparator The separator {@code String} for individual fields.
-//     * @deprecated Use dedicated {@link CsvDatasetReader}.
-//     */
-//    @Deprecated
-//    public static List<Instance> readCsv(String filePath, final boolean readHeader, final String fieldSeparator) {
-//        return new CsvDatasetReader(new File(filePath),readHeader,fieldSeparator).readAll();
-//    }
->>>>>>> 53a01e9c
+        return new CsvDatasetReader(new File(filePath), readHeader, fieldSeparator).readAll();
+    }
 
     /**
      * <p>
@@ -136,8 +106,8 @@
 
         Writer writer = null;
         try {
-            writer = new BufferedWriter(new OutputStreamWriter(new FileOutputStream(outputFile),
-                    FileHelper.DEFAULT_ENCODING));
+            writer = new BufferedWriter(
+                    new OutputStreamWriter(new FileOutputStream(outputFile), FileHelper.DEFAULT_ENCODING));
 
             boolean writeHeader = true;
             int count = 0;
@@ -168,7 +138,7 @@
         for (VectorEntry<String, Value> feature : instance.getVector()) {
             Value value = feature.value();
             if (!(value instanceof NullValue)) {
-            	writer.write(value.toString());
+                writer.write(value.toString());
             }
             writer.write(DEFAULT_SEPARATOR);
             featureCount++;
@@ -196,8 +166,8 @@
         Writer writer = null;
         boolean writeHeader = !outputFile.exists();
         try {
-            writer = new BufferedWriter(new OutputStreamWriter(new FileOutputStream(outputFile, true),
-                    FileHelper.DEFAULT_ENCODING));
+            writer = new BufferedWriter(
+                    new OutputStreamWriter(new FileOutputStream(outputFile, true), FileHelper.DEFAULT_ENCODING));
             writeLine(instance, writer, writeHeader);
         } catch (IOException e) {
             throw new IllegalStateException("Encountered " + e + " while writing to '" + outputFile + "'", e);
@@ -206,129 +176,129 @@
         }
     }
 
-//    /**
-//     * <p>
-//     * Filter features by names, as specified by the filter. A new {@link FeatureVector} containing the accepted
-//     * features is returned.
-//     * </p>
-//     * 
-//     * @param classifiable The {@link Classifiable} to filter, not <code>null</code>.
-//     * @param nameFilter The filter specifying which features to remove, not <code>null</code>.
-//     * @return The FeatureVector without the features filtered out by the nameFilter.
-//     * @deprecated Use {@link FilteredVector} instead.
-//     */
-//    @Deprecated
-//    public static FeatureVector filterFeatures(FeatureVector featureVector, Filter<? super String> nameFilter) {
-//        Validate.notNull(featureVector, "featureVector must not be null");
-//        Validate.notNull(nameFilter, "nameFilter must not be null");
-////        InstanceBuilder builder = new InstanceBuilder();
-////        for (VectorEntry<String, Value> entry : featureVector) {
-////            if (nameFilter.accept(entry.key())) {
-////                builder.set(entry.key(), entry.value());
-////            }
-////        }
-////        FeatureVector newFeatureVector = builder.create();
-////        if (LOGGER.isTraceEnabled()) {
-////            LOGGER.trace("Reduced from {} to {}", featureVector.size(), newFeatureVector.size());
-////        }
-////        return newFeatureVector;
-//        return new FilteredVector(featureVector, nameFilter);
-//    }
-
-//    /**
-//     * <p>
-//     * Filter features for a list of instances by names. See {@link #filterFeatures(Classifiable, Filter)}.
-//     * </p>
-//     * 
-//     * @param instances The instances to process, not <code>null</code>.
-//     * @param nameFilter The filter specifying which features to remove, not <code>null</code>.
-//     * @return A {@link List} with new {@link Trainable} instances containing the filtered {@link FeatureVector}.
-//     * @see #filterFeaturesIterable(Iterable, Filter) which does the same on an iterable, without loading the whole
-//     *      dataset in memory.
-//     * @deprecated Use {@link Dataset#filterFeatures(Filter)} instead.
-//     */
-//    @Deprecated
-//    public static List<Instance> filterFeatures(Iterable<? extends Instance> instances,
-//            Filter<? super String> nameFilter) {
-//        List<Instance> result = new ArrayList<>();
-//        for (Instance instance : instances) {
-//            FeatureVector featureVector = ClassificationUtils.filterFeatures(instance.getVector(), nameFilter);
-//            result.add(new InstanceBuilder().add(featureVector).create(instance.getCategory()));
-//        }
-//        return result;
-//    }
-
-//    /**
-//     * <p>
-//     * Apply a filter on the features in a dataset.
-//     * </p>
-//     * 
-//     * @param dataset The dataset to filter, not <code>null</code>.
-//     * @param nameFilter The filter specifying which features to ignore, not <code>null</code>.
-//     * @return A new {@link Iterable} providing the filtered feature set.
-//     * @deprecated Use {@link Dataset#filterFeatures(Filter)} instead.
-//     */
-//    @Deprecated
-//    public static Iterable<Instance> filterFeaturesIterable(Iterable<? extends Instance> dataset,
-//            Filter<? super String> nameFilter) {
-//        return new DatasetFeatureFilter(dataset, nameFilter);
-//    }
-    
-//	/**
-//	 * Set the category of the supplied instance to any of the present features.
-//	 * The feature itself will be removed from the feature vector.
-//	 * 
-//	 * @param dataset
-//	 *            The dataset, not <code>null</code>.
-//	 * @param featureName
-//	 *            The name of the feature which should be used as category.
-//	 * @return A new {@link Iterable} which provides the converted instances.
-//	 * @deprecated Use {@link DatasetWithFeatureAsCategory} instead.
-//	 */
-//    @Deprecated
-//	public static Iterable<Instance> useFeatureAsCategory(Iterable<? extends Instance> dataset,
-//			final String featureName) {
-//		Validate.notNull(dataset, "dataset must not be null");
-//		Validate.notEmpty(featureName, "featureName must not be empty or null");
-//		return CollectionHelper.convert(dataset, new Function<Instance, Instance>() {
-//			@Override
-//			public Instance compute(Instance input) {
-//				FeatureVector featureVector = filterFeatures(input.getVector(), not(equal(featureName)));
-//				Value category = input.getVector().get(featureName);
-//				if (category == null) {
-//					throw new IllegalArgumentException("No feature with name \"" + featureName + "\".");
-//				}
-//				if (category == NullValue.NULL) {
-//					throw new IllegalArgumentException("Feature is NULL");
-//				}
-////				return new InstanceBuilder().add(featureVector).create(category.toString());
-//				return new ImmutableInstance(featureVector, category.toString());
-//			}
-//		});
-//	}
-
-//    /**
-//     * <p>
-//     * Get the names of all features.
-//     * </p>
-//     * 
-//     * @param dataset
-//     * @return
-//     * @deprecated Use {@link Dataset#getFeatureNames()} instead.
-//     */
-//	@Deprecated
-//	public static Set<String> getFeatureNames(Iterable<? extends FeatureVector> dataset) {
-//		Validate.notNull(dataset, "dataset must not be null");
-//		Set<String> featureNames = new TreeSet<>();
-//		FeatureVector featureVector = CollectionHelper.getFirst(dataset);
-//		if (featureVector == null) {
-//			throw new IllegalArgumentException("The dataset was empty.");
-//		}
-//		for (VectorEntry<String, Value> entry : featureVector) {
-//			featureNames.add(entry.key());
-//		}
-//		return featureNames;
-//	}
+    // /**
+    // * <p>
+    // * Filter features by names, as specified by the filter. A new {@link FeatureVector} containing the accepted
+    // * features is returned.
+    // * </p>
+    // *
+    // * @param classifiable The {@link Classifiable} to filter, not <code>null</code>.
+    // * @param nameFilter The filter specifying which features to remove, not <code>null</code>.
+    // * @return The FeatureVector without the features filtered out by the nameFilter.
+    // * @deprecated Use {@link FilteredVector} instead.
+    // */
+    // @Deprecated
+    // public static FeatureVector filterFeatures(FeatureVector featureVector, Filter<? super String> nameFilter) {
+    // Validate.notNull(featureVector, "featureVector must not be null");
+    // Validate.notNull(nameFilter, "nameFilter must not be null");
+    //// InstanceBuilder builder = new InstanceBuilder();
+    //// for (VectorEntry<String, Value> entry : featureVector) {
+    //// if (nameFilter.accept(entry.key())) {
+    //// builder.set(entry.key(), entry.value());
+    //// }
+    //// }
+    //// FeatureVector newFeatureVector = builder.create();
+    //// if (LOGGER.isTraceEnabled()) {
+    //// LOGGER.trace("Reduced from {} to {}", featureVector.size(), newFeatureVector.size());
+    //// }
+    //// return newFeatureVector;
+    // return new FilteredVector(featureVector, nameFilter);
+    // }
+
+    // /**
+    // * <p>
+    // * Filter features for a list of instances by names. See {@link #filterFeatures(Classifiable, Filter)}.
+    // * </p>
+    // *
+    // * @param instances The instances to process, not <code>null</code>.
+    // * @param nameFilter The filter specifying which features to remove, not <code>null</code>.
+    // * @return A {@link List} with new {@link Trainable} instances containing the filtered {@link FeatureVector}.
+    // * @see #filterFeaturesIterable(Iterable, Filter) which does the same on an iterable, without loading the whole
+    // * dataset in memory.
+    // * @deprecated Use {@link Dataset#filterFeatures(Filter)} instead.
+    // */
+    // @Deprecated
+    // public static List<Instance> filterFeatures(Iterable<? extends Instance> instances,
+    // Filter<? super String> nameFilter) {
+    // List<Instance> result = new ArrayList<>();
+    // for (Instance instance : instances) {
+    // FeatureVector featureVector = ClassificationUtils.filterFeatures(instance.getVector(), nameFilter);
+    // result.add(new InstanceBuilder().add(featureVector).create(instance.getCategory()));
+    // }
+    // return result;
+    // }
+
+    // /**
+    // * <p>
+    // * Apply a filter on the features in a dataset.
+    // * </p>
+    // *
+    // * @param dataset The dataset to filter, not <code>null</code>.
+    // * @param nameFilter The filter specifying which features to ignore, not <code>null</code>.
+    // * @return A new {@link Iterable} providing the filtered feature set.
+    // * @deprecated Use {@link Dataset#filterFeatures(Filter)} instead.
+    // */
+    // @Deprecated
+    // public static Iterable<Instance> filterFeaturesIterable(Iterable<? extends Instance> dataset,
+    // Filter<? super String> nameFilter) {
+    // return new DatasetFeatureFilter(dataset, nameFilter);
+    // }
+
+    // /**
+    // * Set the category of the supplied instance to any of the present features.
+    // * The feature itself will be removed from the feature vector.
+    // *
+    // * @param dataset
+    // * The dataset, not <code>null</code>.
+    // * @param featureName
+    // * The name of the feature which should be used as category.
+    // * @return A new {@link Iterable} which provides the converted instances.
+    // * @deprecated Use {@link DatasetWithFeatureAsCategory} instead.
+    // */
+    // @Deprecated
+    // public static Iterable<Instance> useFeatureAsCategory(Iterable<? extends Instance> dataset,
+    // final String featureName) {
+    // Validate.notNull(dataset, "dataset must not be null");
+    // Validate.notEmpty(featureName, "featureName must not be empty or null");
+    // return CollectionHelper.convert(dataset, new Function<Instance, Instance>() {
+    // @Override
+    // public Instance compute(Instance input) {
+    // FeatureVector featureVector = filterFeatures(input.getVector(), not(equal(featureName)));
+    // Value category = input.getVector().get(featureName);
+    // if (category == null) {
+    // throw new IllegalArgumentException("No feature with name \"" + featureName + "\".");
+    // }
+    // if (category == NullValue.NULL) {
+    // throw new IllegalArgumentException("Feature is NULL");
+    // }
+    //// return new InstanceBuilder().add(featureVector).create(category.toString());
+    // return new ImmutableInstance(featureVector, category.toString());
+    // }
+    // });
+    // }
+
+    // /**
+    // * <p>
+    // * Get the names of all features.
+    // * </p>
+    // *
+    // * @param dataset
+    // * @return
+    // * @deprecated Use {@link Dataset#getFeatureNames()} instead.
+    // */
+    // @Deprecated
+    // public static Set<String> getFeatureNames(Iterable<? extends FeatureVector> dataset) {
+    // Validate.notNull(dataset, "dataset must not be null");
+    // Set<String> featureNames = new TreeSet<>();
+    // FeatureVector featureVector = CollectionHelper.getFirst(dataset);
+    // if (featureVector == null) {
+    // throw new IllegalArgumentException("The dataset was empty.");
+    // }
+    // for (VectorEntry<String, Value> entry : featureVector) {
+    // featureNames.add(entry.key());
+    // }
+    // return featureNames;
+    // }
 
     // XXX nice would be to have this code as Classifier taking multiple models
     public static <M extends Model, T extends FeatureVector> CategoryEntries classifyWithMultipleModels(
@@ -344,58 +314,59 @@
         return mergedCategoryEntries.create();
     }
 
-//    /**
-//     * <p>
-//     * Get a {@link NumericFeature} with all numeric values from the given {@link Classifiable}. Note: This is just a
-//     * crutch and should be better integrated with the existing {@link FeatureVector}.
-//     * </p>
-//     * 
-//     * @param classifiable The classifiable, not <code>null</code>.
-//     * @return A {@link NumericVector} with all numeric features from the {@link Classifiable}'s {@link FeatureVector}.
-//     */
-//    public static NumericVector<String> getNumericVector(FeatureVector featureVector) {
-//        Validate.notNull(featureVector, "featureVector must not be null");
-//        Map<String, Double> values = new HashMap<>();
-//        for (VectorEntry<String, Value> entry : featureVector) {
-//            Value value = entry.value();
-//            if (value instanceof NumericValue) {
-//                values.put(entry.key(), ((NumericValue)value).getDouble());
-//            }
-//        }
-//        return new ImmutableNumericVector<String>(values);
-//    }
-
-//    public static Iterable<FeatureVector> unwrapInstances(Iterable<? extends Instance> instances) {
-//        Validate.notNull(instances, "learnables must not be null");
-//        return CollectionHelper.convert(instances, new Function<Instance, FeatureVector>() {
-//            @Override
-//            public FeatureVector compute(Instance input) {
-//                return input.getVector();
-//            }
-//        });
-//    }
-    
-//    /** @deprecated Use {@link DatasetStatistics#getCategoryPriors()} instead. */
-//    @Deprecated
-//    public static CategoryEntries getCategoryCounts(Iterable<? extends Instance> instances) {
-//        CountingCategoryEntriesBuilder builder = new CountingCategoryEntriesBuilder();
-//        for (Instance instance : instances) {
-//            builder.add(instance.getCategory(), 1);
-//        }
-//        return builder.create();
-//    }
-
-//    /** @deprecated Use {@link CategoryEntries#entropy()} instead. */
-//    @Deprecated
-//    public static double entropy(CategoryEntries categoryEntries) {
-//        double entropy = 0;
-//        for (Category category : categoryEntries) {
-//            double probability = category.getProbability();
-//            if (probability > 0) {
-//                entropy -= probability * log2(probability);
-//            }
-//        }
-//        return entropy;
-//    }
+    // /**
+    // * <p>
+    // * Get a {@link NumericFeature} with all numeric values from the given {@link Classifiable}. Note: This is just a
+    // * crutch and should be better integrated with the existing {@link FeatureVector}.
+    // * </p>
+    // *
+    // * @param classifiable The classifiable, not <code>null</code>.
+    // * @return A {@link NumericVector} with all numeric features from the {@link Classifiable}'s {@link
+    // FeatureVector}.
+    // */
+    // public static NumericVector<String> getNumericVector(FeatureVector featureVector) {
+    // Validate.notNull(featureVector, "featureVector must not be null");
+    // Map<String, Double> values = new HashMap<>();
+    // for (VectorEntry<String, Value> entry : featureVector) {
+    // Value value = entry.value();
+    // if (value instanceof NumericValue) {
+    // values.put(entry.key(), ((NumericValue)value).getDouble());
+    // }
+    // }
+    // return new ImmutableNumericVector<String>(values);
+    // }
+
+    // public static Iterable<FeatureVector> unwrapInstances(Iterable<? extends Instance> instances) {
+    // Validate.notNull(instances, "learnables must not be null");
+    // return CollectionHelper.convert(instances, new Function<Instance, FeatureVector>() {
+    // @Override
+    // public FeatureVector compute(Instance input) {
+    // return input.getVector();
+    // }
+    // });
+    // }
+
+    // /** @deprecated Use {@link DatasetStatistics#getCategoryPriors()} instead. */
+    // @Deprecated
+    // public static CategoryEntries getCategoryCounts(Iterable<? extends Instance> instances) {
+    // CountingCategoryEntriesBuilder builder = new CountingCategoryEntriesBuilder();
+    // for (Instance instance : instances) {
+    // builder.add(instance.getCategory(), 1);
+    // }
+    // return builder.create();
+    // }
+
+    // /** @deprecated Use {@link CategoryEntries#entropy()} instead. */
+    // @Deprecated
+    // public static double entropy(CategoryEntries categoryEntries) {
+    // double entropy = 0;
+    // for (Category category : categoryEntries) {
+    // double probability = category.getProbability();
+    // if (probability > 0) {
+    // entropy -= probability * log2(probability);
+    // }
+    // }
+    // return entropy;
+    // }
 
 }