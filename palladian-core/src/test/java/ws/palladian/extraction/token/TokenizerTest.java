--- conflicted
+++ resolved
@@ -1,13 +1,8 @@
 package ws.palladian.extraction.token;
 
-<<<<<<< HEAD
-import static org.hamcrest.Matchers.hasItem;
-import static org.hamcrest.core.Is.is;
-=======
 import static org.hamcrest.CoreMatchers.hasItems;
 import static org.hamcrest.CoreMatchers.is;
 import static org.hamcrest.Matchers.hasItem;
->>>>>>> 60b1cac6
 import static org.junit.Assert.assertEquals;
 import static org.junit.Assert.assertTrue;
 
@@ -17,9 +12,8 @@
 
 import org.junit.Rule;
 import org.junit.Test;
-
 import org.junit.rules.ErrorCollector;
-import ws.palladian.helper.collection.CollectionHelper;
+
 import ws.palladian.helper.constants.Language;
 
 /**
@@ -36,9 +30,8 @@
     public ErrorCollector collector = new ErrorCollector();
 
     @Test
-<<<<<<< HEAD
     public void testComputeStartingWordNGrams() {
-//        CollectionHelper.print(Tokenizer.computeSplits("my broccoli rabe “spaghetti,” tomato & chicken", 1, 8,500));
+        // CollectionHelper.print(Tokenizer.computeSplits("my broccoli rabe “spaghetti,” tomato & chicken", 1, 8,500));
 
         collector.checkThat(Tokenizer.computeStartingWordNGrams("This is a test.", 1, 3), hasItem("This"));
         collector.checkThat(Tokenizer.computeStartingWordNGrams("This is a test.", 1, 3), hasItem("This is"));
@@ -46,26 +39,26 @@
         collector.checkThat(Tokenizer.computeStartingWordNGrams("This is a test.", 1, 3).size(), is(3));
 
         collector.checkThat(Tokenizer.computeStartingWordNGrams("my broccoli rabe “spaghetti,” tomato & chicken", 1, 3).size(), is(3));
-
-    }
+    }
+
     @Test
     public void testComputeSplits() {
-//        CollectionHelper.print(Tokenizer.computeSplits("This is a test.", 1, 8,500));
-//        CollectionHelper.print(Tokenizer.computeSplits("my broccoli rabe “spaghetti,” tomato & chicken", 1, 8,500));
-//        CollectionHelper.print(Tokenizer.computeSplits("This is a 3,5 test with,another comma.", 1, 8,500));
+        // CollectionHelper.print(Tokenizer.computeSplits("This is a test.", 1, 8,500));
+        // CollectionHelper.print(Tokenizer.computeSplits("my broccoli rabe “spaghetti,” tomato & chicken", 1, 8,500));
+        // CollectionHelper.print(Tokenizer.computeSplits("This is a 3,5 test with,another comma.", 1, 8,500));
 
         collector.checkThat(Tokenizer.computeSplits("my broccoli rabe “spaghetti,” tomato & chicken", 1, 8, 1000).size(), is(64));
         collector.checkThat(Tokenizer.computeSplits("This is a 3,5 test with,another comma.", 1, 4, 1000).size(), is(56));
         Set<List<String>> lists = Tokenizer.computeSplits("American Flatbread Handmade Thin & Crispy Pizza Vegan Harvest", 1, 7, 2000);
         collector.checkThat(lists, hasItem(Arrays.asList("American Flatbread", "Handmade Thin & Crispy", "Pizza", "Vegan", "Harvest")));
-=======
+    }
+
     public void testCalculateCharEdgeNGrams() {
         collector.checkThat(Tokenizer.calculateCharEdgeNGrams("allthelilacsinohio", 3, false), hasItems("all", "hio"));
         collector.checkThat(Tokenizer.calculateCharEdgeNGrams("allthelilacsinohio", 3, false).size(), is(2));
 
         collector.checkThat(Tokenizer.calculateAllCharEdgeNGrams("allthelilacsinohio", 1, 4), hasItems("all", "ohio", "io", "al"));
         collector.checkThat(Tokenizer.calculateAllCharEdgeNGrams("allthelilacsinohio", 1, 4).size(), is(8));
->>>>>>> 60b1cac6
     }
 
     @Test
@@ -129,30 +122,23 @@
     @Test
     public void testGetSentence() {
 
-        assertEquals(Tokenizer.getPhraseToEndOfSentence("Although, many of them (30.2%) are good. As long as"),
-                "Although, many of them (30.2%) are good.");
-        assertEquals(Tokenizer.getPhraseFromBeginningOfSentence("...now. Although, many of them (30.2%) are good"),
-                "Although, many of them (30.2%) are good");
-        //        assertEquals(Tokenizer.getSentence(
-        //                "...now. Although, have 234 ft.lbs. of torque ... many of them (30.2%) are good. As long as", 10),
-        //                "Although, have 234 ft.lbs. of torque ... many of them (30.2%) are good.");
-        //        assertEquals(Tokenizer.getSentence(
-        //                "...now. Although, have 234 ft.lbs. of torque ... many of them (30.2%) are good. As long as", 40),
+        assertEquals(Tokenizer.getPhraseToEndOfSentence("Although, many of them (30.2%) are good. As long as"), "Although, many of them (30.2%) are good.");
+        assertEquals(Tokenizer.getPhraseFromBeginningOfSentence("...now. Although, many of them (30.2%) are good"), "Although, many of them (30.2%) are good");
+        // assertEquals(Tokenizer.getSentence(
+        // "...now. Although, have 234 ft.lbs. of torque ... many of them (30.2%) are good. As long as", 10),
         // "Although, have 234 ft.lbs. of torque ... many of them (30.2%) are good.");
-        assertEquals(Tokenizer.getSentence("...now. Although, many of them (30.2%) are good. As long as", 10),
-                "Although, many of them (30.2%) are good.");
-        assertEquals(Tokenizer.getSentence("...now. Although, many of them (30.2%) are good. As long as", 40),
-                "Although, many of them (30.2%) are good.");
+        // assertEquals(Tokenizer.getSentence(
+        // "...now. Although, have 234 ft.lbs. of torque ... many of them (30.2%) are good. As long as", 40),
+        // "Although, have 234 ft.lbs. of torque ... many of them (30.2%) are good.");
+        assertEquals(Tokenizer.getSentence("...now. Although, many of them (30.2%) are good. As long as", 10), "Although, many of them (30.2%) are good.");
+        assertEquals(Tokenizer.getSentence("...now. Although, many of them (30.2%) are good. As long as", 40), "Although, many of them (30.2%) are good.");
         // assertEquals(Tokenizer.getSentence("...now. Although, many of them (30.2%) are good.As long as", 40),
         // "Although, many of them (30.2%) are good.");
-        assertEquals(
-                Tokenizer.getSentence("What is the largest city in usa, (30.2%) in population. Yahoo! Answers,", 12),
+        assertEquals(Tokenizer.getSentence("What is the largest city in usa, (30.2%) in population. Yahoo! Answers,", 12),
                 "What is the largest city in usa, (30.2%) in population.");
-        assertEquals(
-                Tokenizer.getSentence("What is the largest city in usa, (30.2%) in population? - Yahoo! Answers,", 12),
+        assertEquals(Tokenizer.getSentence("What is the largest city in usa, (30.2%) in population? - Yahoo! Answers,", 12),
                 "What is the largest city in usa, (30.2%) in population?");
-        assertEquals(Tokenizer.getSentence(
-                "...now. Although, has 234,423,234 sq.miles area many of them (30.2%) are good. As long as", 10),
+        assertEquals(Tokenizer.getSentence("...now. Although, has 234,423,234 sq.miles area many of them (30.2%) are good. As long as", 10),
                 "Although, has 234,423,234 sq.miles area many of them (30.2%) are good.");
     }
 
@@ -165,52 +151,52 @@
         List<String> sentences;
 
         inputText = "Inkl. Wettervorhersage (Thermometer, Hygrometer) und Wetterindikator.";
-        sentences = Tokenizer.getSentences(inputText, false, Language.GERMAN );
+        sentences = Tokenizer.getSentences(inputText, false, Language.GERMAN);
         // CollectionHelper.print(sentences);
         assertEquals(1, sentences.size());
 
         inputText = "Das Leben ist wie eine Schachtel Pralinen - man weiß nie was man kriegt. Bei uns ist jedoch der Satz am B abgeschnitten.";
-        sentences = Tokenizer.getSentences(inputText, false, Language.GERMAN );
+        sentences = Tokenizer.getSentences(inputText, false, Language.GERMAN);
         // CollectionHelper.print(sentences);
         assertEquals("Bei uns ist jedoch der Satz am B abgeschnitten.", sentences.get(1));
 
         inputText = "Die originale Druckpatrone Nr. 920XL (CD975AE) von HP liefert professionelle Texte und Grafiken in Laserqualität.";
-        sentences = Tokenizer.getSentences(inputText, false, Language.GERMAN );
+        sentences = Tokenizer.getSentences(inputText, false, Language.GERMAN);
         // CollectionHelper.print(sentences);
         assertEquals(1, sentences.size());
 
         inputText = "Die originale Druckpatrone Nr. 920XL (CD975AE) von HP liefert professionelle Texte und Grafiken in Laserqualität.";
-        sentences = Tokenizer.getSentences(inputText, false, Language.GERMAN );
+        sentences = Tokenizer.getSentences(inputText, false, Language.GERMAN);
         // CollectionHelper.print(sentences);
         assertEquals(1, sentences.size());
 
         inputText = "Die SFX Power 2 Serie bietet die perfekte Kombination aus Qualität, Funktionalität, Effizienz und dem für be quiet! bekannten zuverlässigen, leisen Betrieb für kompakte Systeme mit überdurchschnittlicher Leistung.";
-        sentences = Tokenizer.getSentences(inputText, false, Language.GERMAN );
+        sentences = Tokenizer.getSentences(inputText, false, Language.GERMAN);
         // CollectionHelper.print(sentences);
         assertEquals(1, sentences.size());
 
         inputText = "Kräftige Kontraste und das große ----spektrum sorgen für eine natürliche Lebendigkeit v.a. bei Fotos und Videos.";
-        sentences = Tokenizer.getSentences(inputText, false, Language.GERMAN );
+        sentences = Tokenizer.getSentences(inputText, false, Language.GERMAN);
         // CollectionHelper.print(sentences);
         assertEquals(1, sentences.size());
 
         inputText = "Die integrierte GPU läuft mit 350 Mhz (max. 1100 mit Turbo) und teilt sich den gemeinsamen, 3 MB großen L3-Cache mit der CPU.";
-        sentences = Tokenizer.getSentences(inputText, false, Language.GERMAN );
+        sentences = Tokenizer.getSentences(inputText, false, Language.GERMAN);
         // CollectionHelper.print(sentences);
         assertEquals(1, sentences.size());
 
         inputText = "Schlüsselfunktionen des E2500 sind u. a. einen passwortgeschützten Gastzugang mit separatem Netzwerk zu erstellen, die Zugangszeit zu begrenzen und Webseiten zu sperren (Kinderschutz durch die Eltern).";
-        sentences = Tokenizer.getSentences(inputText, false, Language.GERMAN );
+        sentences = Tokenizer.getSentences(inputText, false, Language.GERMAN);
         // CollectionHelper.print(sentences);
         assertEquals(1, sentences.size());
 
         inputText = "Außerdem bietet die HyperX SSD Hochgeschwindigkeitsübertragung mit SATA Rev. 3.0 (6 Gbit/s) für eine größere Band-----e, die Anwender für leistungshungrige Spiele, Multitasking und schnelle Multimedia-Nutzung benötigen.";
-        sentences = Tokenizer.getSentences(inputText, false, Language.GERMAN );
+        sentences = Tokenizer.getSentences(inputText, false, Language.GERMAN);
         // CollectionHelper.print(sentences);
         assertEquals(1, sentences.size());
 
         inputText = "Tintenpatrone T1576 Vivid Light Magenta Ultra Chrome K3 Vivid Magenta - Artikel-Nr.: C13T15764010";
-        sentences = Tokenizer.getSentences(inputText, false, Language.GERMAN );
+        sentences = Tokenizer.getSentences(inputText, false, Language.GERMAN);
         // CollectionHelper.print(sentences);
         assertEquals(1, sentences.size());
 
@@ -227,8 +213,7 @@
         inputText = "The induction of immediate-early (IE) response genes, such as egr-1, c-fos, and c-jun, occurs rapidly after the activation of T lymphocytes. The process of activation involves calcium mobilization, activation of protein kinase C (PKC), and phosphorylation of tyrosine kinases. p21(ras), a guanine nucleotide binding factor, mediates T-cell signal transduction through PKC-dependent and PKC-independent pathways. The involvement of p21(ras) in the regulation of calcium-dependent signals has been suggested through analysis of its role in the activation of NF-AT. We have investigated the inductions of the IE genes in response to calcium signals in Jurkat cells (in the presence of activated p21(ras)) and their correlated consequences!";
         sentences = Tokenizer.getSentences(inputText);
         assertEquals(5, sentences.size());
-        assertEquals(
-                "The induction of immediate-early (IE) response genes, such as egr-1, c-fos, and c-jun, occurs rapidly after the activation of T lymphocytes.",
+        assertEquals("The induction of immediate-early (IE) response genes, such as egr-1, c-fos, and c-jun, occurs rapidly after the activation of T lymphocytes.",
                 sentences.get(0));
         assertEquals(
                 "We have investigated the inductions of the IE genes in response to calcium signals in Jurkat cells (in the presence of activated p21(ras)) and their correlated consequences!",
@@ -262,14 +247,12 @@
         inputText = "The largest in the U.S. is New York City, with a population of several million.";
         sentences = Tokenizer.getSentences(inputText);
         assertEquals(1, sentences.size());
-        assertEquals("The largest in the U.S. is New York City, with a population of several million.",
-                sentences.get(0));
+        assertEquals("The largest in the U.S. is New York City, with a population of several million.", sentences.get(0));
 
         inputText = "Some, ca. 200 pilots of the US A.F. think they would win vs. others said Mr. X on Tuesday.";
         sentences = Tokenizer.getSentences(inputText);
         assertEquals(1, sentences.size());
-        assertEquals("Some, ca. 200 pilots of the US A.F. think they would win vs. others said Mr. X on Tuesday.",
-                sentences.get(0));
+        assertEquals("Some, ca. 200 pilots of the US A.F. think they would win vs. others said Mr. X on Tuesday.", sentences.get(0));
 
         // those patterns were causing an Exception which is fixed now : java.lang.StringIndexOutOfBoundsException
         // at tud.iir.helper.StringHelper.getSubstringBetween(StringHelper.java:984)
@@ -315,9 +298,7 @@
         inputText = "Ok I donated man million dollars in cash http://images.icanhascheezburger.com/completestore/2008/12/22/128744482782438694.jpg";
         sentences = Tokenizer.getSentences(inputText);
         assertEquals(1, sentences.size());
-        assertEquals(
-                "Ok I donated man million dollars in cash http://images.icanhascheezburger.com/completestore/2008/12/22/128744482782438694.jpg",
-                sentences.get(0));
+        assertEquals("Ok I donated man million dollars in cash http://images.icanhascheezburger.com/completestore/2008/12/22/128744482782438694.jpg", sentences.get(0));
 
         inputText = "MAIDUGURI, Nigeria, Apr. 30, 2012 (Reuters) -- Nigerian Islamist 2. January 2009, sect 15.06.2004 Boko Haram killed four people.";
         sentences = Tokenizer.getSentences(inputText);
@@ -389,7 +370,7 @@
         sentences = Tokenizer.getSentences(inputText, Language.GERMAN);
         // CollectionHelper.print(sentences);
         assertEquals(1, sentences.size());
-        
+
         // XXX
         // inputText = "Former National Security Agency chief Michael V. Hayden learned a lesson about eavesdropping";
         // sentences = Tokenizer.getSentences(inputText);
