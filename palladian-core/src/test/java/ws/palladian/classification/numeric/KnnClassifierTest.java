package ws.palladian.classification.numeric;

import static org.junit.Assert.assertEquals;

import java.io.FileNotFoundException;
import java.io.IOException;
import java.util.List;

import org.junit.Test;

import ws.palladian.classification.CategoryEntries;
import ws.palladian.classification.ClassificationUtils;
import ws.palladian.classification.InstanceBuilder;
import ws.palladian.classification.NominalInstance;
import ws.palladian.helper.collection.CollectionHelper;
import ws.palladian.helper.io.FileHelper;
import ws.palladian.helper.io.ResourceHelper;
import ws.palladian.processing.features.FeatureVector;
import ws.palladian.processing.features.NumericFeature;

/**
 * <p>
 * Tests whether the numerical Knn Classifier works correctly or not.
 * </p>
 * 
 * @author David Urbansky
 * @author Klemens Muthmann
 * 
 */
public class KnnClassifierTest {

	/**
	 * <p>
	 * Tests the typical in memory usage of the Knn classifier. It is trained
	 * with three instances and tried out on one {@link FeatureVector}. In the
	 * end the top class and its absolut relevance need to be correct.
	 * </p>
	 */
	@Test
	public void testKnnClassifier() {

        // create some instances for the vector space
        List<NominalInstance> trainingInstances = CollectionHelper.newArrayList();

        trainingInstances.add(new InstanceBuilder().set("f1", 3d).set("f2", 4d).set("f3", 5d).create("A"));
        trainingInstances.add(new InstanceBuilder().set("f1", 3d).set("f2", 6d).set("f3", 6d).create("A"));
        trainingInstances.add(new InstanceBuilder().set("f1", 4d).set("f2", 4d).set("f3", 4d).create("B"));

        // create the KNN classifier and add the training instances
        KnnClassifier knn = new KnnClassifier();
        KnnModel model = knn.learn(trainingInstances);

        FeatureVector featureVector = new InstanceBuilder().set("f1", 1d).set("f2", 2d).set("f3", 3d).create();

        // classify
        CategoryEntries result = knn.predict(featureVector, model);

        assertEquals(0.474, ClassificationUtils.getSingleBestCategoryEntry(result).getAbsoluteRelevance(), 0.001);
        assertEquals("A", ClassificationUtils.getSingleBestCategoryEntry(result).getCategory().getName());
	}

	/**
	 * <p>
	 * Tests whether the {@link KnnClassifier} works correctly on a larger
	 * dataset loaded directly from a CSV file.
	 * </p>
	 * 
	 * @throws FileNotFoundException
	 *             If the input data could not be found.
	 */
	@Test
	public void testKnnClassifierLoadFromFile() throws FileNotFoundException {

		// create the KNN classifier and add the training instances
		KnnClassifier knn = new KnnClassifier(3);
        List<NominalInstance> instances = ClassificationUtils.createInstances(
                ResourceHelper.getResourcePath("/classifier/wineData.txt"), false);
        KnnModel model = knn.learn(instances);

		// create an instance to classify
		// 13.82;1.75;2.42;14;111;3.88;3.74;.32;1.87;7.05;1.01;3.26;1190;1 =>
		// this is an actual instance from the
		// training data and should therefore also be classified as "1"
        InstanceBuilder instanceBuilder = new InstanceBuilder();
        instanceBuilder.set("0", 13.82);
        instanceBuilder.set("1", 1.75);
        instanceBuilder.set("2", 2.42);
        instanceBuilder.set("3", 14d);
        instanceBuilder.set("4", 111d);
        instanceBuilder.set("5", 3.88);
        instanceBuilder.set("6", 3.74);
        instanceBuilder.set("7", .32);
        instanceBuilder.set("8", 1.87);
        instanceBuilder.set("9", 7.05);
        instanceBuilder.set("10", 1.01);
        instanceBuilder.set("11", 3.26);
        instanceBuilder.set("12", 1190d);
        FeatureVector featureVector = instanceBuilder.create();

		// classify
		CategoryEntries result = knn.predict(featureVector, model);

		assertEquals(1.0000000001339825E9, ClassificationUtils
				.getSingleBestCategoryEntry(result).getAbsoluteRelevance(), 0);
		assertEquals("1", ClassificationUtils
				.getSingleBestCategoryEntry(result).getCategory().getName());
	}

    @Test
    public void testKnnClassifierLoadFromFileNormalize() throws IOException {

		// create the KNN classifier and add the training instances
		KnnClassifier knn = new KnnClassifier(3);
<<<<<<< HEAD
		KnnModel model = knn.learn(ClassificationUtils
				.createInstances("/home/muthmann/git/palladian/palladian-core/src/test/resources/classifier/wineData.txt"));
//		knn.getTrainingInstances().normalize();
=======
		String testDataPath = ResourceHelper.getResourcePath("/classifier/wineData.txt");
        KnnModel model = knn.learn(ClassificationUtils.createInstances(testDataPath, false));
>>>>>>> 4b8815fb
		model.normalize();

        String tempDir = System.getProperty("java.io.tmpdir");
        FileHelper.serialize(model, tempDir + "/testKNN.gz");

		KnnModel loadedModel = FileHelper.deserialize(tempDir + "/testKNN.gz");

		// create an instance to classify
		// 13.82;1.75;2.42;14;111;3.88;3.74;.32;1.87;7.05;1.01;3.26;1190;1 =>
		// this is an actual instance from the
		// training data and should therefore also be classified as "1"
		// UniversalInstance newInstance = new UniversalInstance(null);
		FeatureVector vector = new FeatureVector();
		vector.add(new NumericFeature("f1", 13.82));
		vector.add(new NumericFeature("f2", 1.75));
		vector.add(new NumericFeature("f3", 2.42));
		vector.add(new NumericFeature("f4", 14d));
		vector.add(new NumericFeature("f5", 111d));
		vector.add(new NumericFeature("f6", 3.88));
		vector.add(new NumericFeature("f7", 3.74));
		vector.add(new NumericFeature("f8", .32));
		vector.add(new NumericFeature("f9", 1.87));
		vector.add(new NumericFeature("f10", 7.05));
		vector.add(new NumericFeature("f11", 1.01));
		vector.add(new NumericFeature("f12", 3.26));
		vector.add(new NumericFeature("f13", 1190d));

		// classify
		CategoryEntries result = knn.predict(vector, loadedModel);

		assertEquals(1.0000000054326154E9, ClassificationUtils
				.getSingleBestCategoryEntry(result).getAbsoluteRelevance(), 0);
		assertEquals("1", ClassificationUtils
				.getSingleBestCategoryEntry(result).getCategory().getName());
	}

}<|MERGE_RESOLUTION|>--- conflicted
+++ resolved
@@ -111,14 +111,8 @@
 
 		// create the KNN classifier and add the training instances
 		KnnClassifier knn = new KnnClassifier(3);
-<<<<<<< HEAD
-		KnnModel model = knn.learn(ClassificationUtils
-				.createInstances("/home/muthmann/git/palladian/palladian-core/src/test/resources/classifier/wineData.txt"));
-//		knn.getTrainingInstances().normalize();
-=======
 		String testDataPath = ResourceHelper.getResourcePath("/classifier/wineData.txt");
         KnnModel model = knn.learn(ClassificationUtils.createInstances(testDataPath, false));
->>>>>>> 4b8815fb
 		model.normalize();
 
         String tempDir = System.getProperty("java.io.tmpdir");
