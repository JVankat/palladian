package ws.palladian.classification.numeric;

import static org.junit.Assert.assertEquals;

import java.io.File;
import java.io.FileNotFoundException;
import java.io.IOException;
import java.util.ArrayList;
import java.util.List;

import org.apache.commons.io.IOUtils;
import org.junit.Test;

import ws.palladian.classification.CategoryEntries;
import ws.palladian.classification.ClassificationUtils;
import ws.palladian.classification.Instances;
import ws.palladian.classification.NominalInstance;
import ws.palladian.classification.UniversalInstance;
import ws.palladian.helper.io.FileHelper;
import ws.palladian.helper.io.ResourceHelper;
import ws.palladian.processing.features.Feature;
import ws.palladian.processing.features.FeatureVector;
import ws.palladian.processing.features.NominalFeature;
import ws.palladian.processing.features.NumericFeature;

/**
 * <p>
 * Tests whether the numerical Knn Classifier works correctly or not.
 * </p>
 * 
 * @author David Urbansky
 * @author Klemens Muthmann
 * 
 */
public class KnnClassifierTest {

	/**
	 * <p>
	 * Tests the typical in memory usage of the Knn classifier. It is trained
	 * with three instances and tried out on one {@link FeatureVector}. In the
	 * end the top class and its absolut relevance need to be correct.
	 * </p>
	 */
	@Test
	public void testKnnClassifier() {

		// create some instances for the vector space
		List<NominalInstance> trainingInstances = new ArrayList<NominalInstance>(
				3);

		NominalInstance trainingInstance1 = new NominalInstance();
		trainingInstance1.targetClass = "A";
		FeatureVector vector1 = new FeatureVector();
		vector1.add(new NumericFeature("f1", 3d));
		vector1.add(new NumericFeature("f2", 4d));
		vector1.add(new NumericFeature("f3", 5d));
		trainingInstance1.featureVector = vector1;
		trainingInstances.add(trainingInstance1);

		NominalInstance trainingInstance2 = new NominalInstance();
		trainingInstance2.targetClass = "A";
		FeatureVector vector2 = new FeatureVector();
		vector2.add(new NumericFeature("f1", 3d));
		vector2.add(new NumericFeature("f2", 6d));
		vector2.add(new NumericFeature("f3", 6d));
		trainingInstance2.featureVector = vector2;
		trainingInstances.add(trainingInstance2);

		NominalInstance trainingInstance3 = new NominalInstance();
		trainingInstance3.targetClass = "B";
		FeatureVector vector3 = new FeatureVector();
		vector3.add(new NumericFeature("f1", 4d));
		vector3.add(new NumericFeature("f2", 4d));
		vector3.add(new NumericFeature("f3", 4d));
		trainingInstance3.featureVector = vector3;
		trainingInstances.add(trainingInstance3);

		// create the KNN classifier and add the training instances
		KnnClassifier knn = new KnnClassifier();
		KnnModel model = knn.learn(trainingInstances);

		FeatureVector newInstance = new FeatureVector();
		newInstance.add(new NumericFeature("f1", 1d));
		newInstance.add(new NumericFeature("f2", 2d));
		newInstance.add(new NumericFeature("f3", 3d));

		// classify
		CategoryEntries result = knn.predict(newInstance, model);

		assertEquals(0.4743704726540487, ClassificationUtils
				.getSingleBestCategoryEntry(result).getAbsoluteRelevance(), 0);
		assertEquals("A", ClassificationUtils
				.getSingleBestCategoryEntry(result).getCategory().getName());
	}

	/**
	 * <p>
	 * Tests whether the {@link KnnClassifier} works correctly on a larger
	 * dataset loaded directly from a CSV file.
	 * </p>
	 * 
	 * @throws FileNotFoundException
	 *             If the input data could not be found.
	 */
	@Test
	public void testKnnClassifierLoadFromFile() throws FileNotFoundException {

		// create the KNN classifier and add the training instances
		KnnClassifier knn = new KnnClassifier(3);
		KnnModel model = knn.learn(ClassificationUtils
				.createInstances(ResourceHelper
						.getResourcePath("/classifier/wineData.txt"),false));

		// create an instance to classify
		// 13.82;1.75;2.42;14;111;3.88;3.74;.32;1.87;7.05;1.01;3.26;1190;1 =>
		// this is an actual instance from the
		// training data and should therefore also be classified as "1"
		FeatureVector newInstance = new FeatureVector();
		newInstance.add(new NumericFeature("0", 13.82));
		newInstance.add(new NumericFeature("1", 1.75));
		newInstance.add(new NumericFeature("2", 2.42));
		newInstance.add(new NumericFeature("3", 14d));
		newInstance.add(new NumericFeature("4", 111d));
		newInstance.add(new NumericFeature("5", 3.88));
		newInstance.add(new NumericFeature("6", 3.74));
		newInstance.add(new NumericFeature("7", .32));
		newInstance.add(new NumericFeature("8", 1.87));
		newInstance.add(new NumericFeature("9", 7.05));
		newInstance.add(new NumericFeature("10", 1.01));
		newInstance.add(new NumericFeature("11", 3.26));
		newInstance.add(new NumericFeature("12", 1190d));

		// classify
		CategoryEntries result = knn.predict(newInstance, model);

		assertEquals(1.0000000001339825E9, ClassificationUtils
				.getSingleBestCategoryEntry(result).getAbsoluteRelevance(), 0);
		assertEquals("1", ClassificationUtils
				.getSingleBestCategoryEntry(result).getCategory().getName());
	}

	@Test
	public void testKnnClassifierLoadFromFileNormalize()
			throws IOException {

		// create the KNN classifier and add the training instances
		KnnClassifier knn = new KnnClassifier(3);
		KnnModel model = knn.learn(ClassificationUtils
<<<<<<< HEAD
				.createInstances(ResourceHelper
                        .getResourcePath("/classifier/wineData.txt")));
=======
				.createInstances("/home/muthmann/git/palladian/palladian-core/src/test/resources/classifier/wineData.txt", false));
>>>>>>> ef656ea8
//		knn.getTrainingInstances().normalize();
		model.normalize();

        String tempDir = System.getProperty("java.io.tmpdir");
		FileHelper.serialize(model, tempDir+"/testKNN.gz");

		KnnModel loadedModel = FileHelper.deserialize(tempDir + "/testKNN.gz");

		// create an instance to classify
		// 13.82;1.75;2.42;14;111;3.88;3.74;.32;1.87;7.05;1.01;3.26;1190;1 =>
		// this is an actual instance from the
		// training data and should therefore also be classified as "1"
		// UniversalInstance newInstance = new UniversalInstance(null);
		FeatureVector vector = new FeatureVector();
		vector.add(new NumericFeature("0", 13.82));
		vector.add(new NumericFeature("1", 1.75));
		vector.add(new NumericFeature("2", 2.42));
		vector.add(new NumericFeature("3", 14d));
		vector.add(new NumericFeature("4", 111d));
		vector.add(new NumericFeature("5", 3.88));
		vector.add(new NumericFeature("6", 3.74));
		vector.add(new NumericFeature("7", .32));
		vector.add(new NumericFeature("8", 1.87));
		vector.add(new NumericFeature("9", 7.05));
		vector.add(new NumericFeature("10", 1.01));
		vector.add(new NumericFeature("11", 3.26));
		vector.add(new NumericFeature("12", 1190d));

		// classify
		CategoryEntries result = knn.predict(vector, loadedModel);

		assertEquals(1.0000000054326154E9, ClassificationUtils
				.getSingleBestCategoryEntry(result).getAbsoluteRelevance(), 0);
		assertEquals("1", ClassificationUtils
				.getSingleBestCategoryEntry(result).getCategory().getName());
	}

}<|MERGE_RESOLUTION|>--- conflicted
+++ resolved
@@ -146,12 +146,7 @@
 		// create the KNN classifier and add the training instances
 		KnnClassifier knn = new KnnClassifier(3);
 		KnnModel model = knn.learn(ClassificationUtils
-<<<<<<< HEAD
-				.createInstances(ResourceHelper
-                        .getResourcePath("/classifier/wineData.txt")));
-=======
-				.createInstances("/home/muthmann/git/palladian/palladian-core/src/test/resources/classifier/wineData.txt", false));
->>>>>>> ef656ea8
+				.createInstances("/home/muthmann/git/palladian/palladian-core/src/test/resources/classifier/wineData.txt"));
 //		knn.getTrainingInstances().normalize();
 		model.normalize();
 
@@ -166,19 +161,19 @@
 		// training data and should therefore also be classified as "1"
 		// UniversalInstance newInstance = new UniversalInstance(null);
 		FeatureVector vector = new FeatureVector();
-		vector.add(new NumericFeature("0", 13.82));
-		vector.add(new NumericFeature("1", 1.75));
-		vector.add(new NumericFeature("2", 2.42));
-		vector.add(new NumericFeature("3", 14d));
-		vector.add(new NumericFeature("4", 111d));
-		vector.add(new NumericFeature("5", 3.88));
-		vector.add(new NumericFeature("6", 3.74));
-		vector.add(new NumericFeature("7", .32));
-		vector.add(new NumericFeature("8", 1.87));
-		vector.add(new NumericFeature("9", 7.05));
-		vector.add(new NumericFeature("10", 1.01));
-		vector.add(new NumericFeature("11", 3.26));
-		vector.add(new NumericFeature("12", 1190d));
+		vector.add(new NumericFeature("f1", 13.82));
+		vector.add(new NumericFeature("f2", 1.75));
+		vector.add(new NumericFeature("f3", 2.42));
+		vector.add(new NumericFeature("f4", 14d));
+		vector.add(new NumericFeature("f5", 111d));
+		vector.add(new NumericFeature("f6", 3.88));
+		vector.add(new NumericFeature("f7", 3.74));
+		vector.add(new NumericFeature("f8", .32));
+		vector.add(new NumericFeature("f9", 1.87));
+		vector.add(new NumericFeature("f10", 7.05));
+		vector.add(new NumericFeature("f11", 1.01));
+		vector.add(new NumericFeature("f12", 3.26));
+		vector.add(new NumericFeature("f13", 1190d));
 
 		// classify
 		CategoryEntries result = knn.predict(vector, loadedModel);
