--- conflicted
+++ resolved
@@ -125,13 +125,8 @@
     }
 
     @Test
-<<<<<<< HEAD
     public void testInformationGainFeatureExtraction() throws Exception {
         FeatureRanker featureSelector = new InformationGainFeatureSelector();
-=======
-    public void testInformationGainFeatureRanking() throws Exception {
-        FeatureSelector featureSelector = new InformationGainFeatureSelector();
->>>>>>> 88f299ec
 
         Collection<FeatureDetails> featuresToConsider = new HashSet<FeatureDetails>();
         featuresToConsider.add(new FeatureDetails("testfeature", NominalFeature.class, true));
