package ws.palladian.helper.constants;

<<<<<<< HEAD
import java.util.ArrayList;
import java.util.Collections;
import java.util.List;

import org.apache.commons.lang3.tuple.Pair;

=======
import org.apache.commons.lang3.tuple.Pair;
import ws.palladian.helper.collection.CollectionHelper;
>>>>>>> b27b595c
import ws.palladian.helper.collection.StringLengthComparator;

import java.util.ArrayList;
import java.util.Collections;
import java.util.List;

/**
 * <p>
 * The type of a unit, e.g. "weight" for units such as "g", "tons" etc.
 * </p>
 *
 * @author David Urbansky
 */
public enum UnitType {

    NONE, //
    TIME, //
    DIGITAL, //
    FREQUENCY, //
    LENGTH, //
    AREA, //
    VOLUME, //
    POWER_RATIO, //
    WEIGHT, //
    SPEED, //
    TEMPERATURE, //
    PIXEL, //
    CURRENCY,
    OTHER;

    private List<Pair<List<String>, Double>> units = new ArrayList<>();
    private List<String> sortedUnitNames = new ArrayList<>();

    public boolean contains(String unit) {
        for (Pair<List<String>, Double> entry : this.units) {
            for (String unitName : entry.getLeft()) {
                if (unitName.equalsIgnoreCase(unit)) {
                    return true;
                }
            }
        }

        return false;
    }

    static {

<<<<<<< HEAD
        List<String> unitList = new ArrayList<>();
=======
        List<String> unitList;
>>>>>>> b27b595c

        // NONE units are normalized to 1
        unitList = new ArrayList<>();
        unitList.add("trillions");
        unitList.add("trillion");
        UnitType.NONE.units.add(Pair.of(unitList, 1000000000000.0));

        unitList = new ArrayList<>();
        unitList.add("billions");
        unitList.add("billion");
        UnitType.NONE.units.add(Pair.of(unitList, 1000000000.0));

        unitList = new ArrayList<>();
        unitList.add("millions");
        unitList.add("million");
        UnitType.NONE.units.add(Pair.of(unitList, 1000000.0));

        unitList = new ArrayList<>();
        unitList.add("thousand");
        unitList.add("k");
        UnitType.NONE.units.add(Pair.of(unitList, 1000.0));

        unitList = new ArrayList<>();
        unitList.add("percents");
        unitList.add("per cent");
        unitList.add("percent");
        unitList.add("perc");
        unitList.add("%");
        UnitType.NONE.units.add(Pair.of(unitList, 0.01));

        // PIXEL units are normalized to 1
        unitList = new ArrayList<>();
        unitList.add("mega pixels");
        unitList.add("megapixels");
        unitList.add("mega pixel");
        unitList.add("megapixel");
        unitList.add("mpix");
        unitList.add("mpixel");
        unitList.add("mpx");
        unitList.add("mp");
        UnitType.PIXEL.units.add(Pair.of(unitList, 1000000.0));

        unitList = new ArrayList<>();
        unitList.add("kilopixels");
        unitList.add("kilo pixel");
        unitList.add("kilopixel");
        unitList.add("kpix");
        unitList.add("k");
        UnitType.PIXEL.units.add(Pair.of(unitList, 1000.0));

        unitList = new ArrayList<>();
        unitList.add("pixel");
        UnitType.PIXEL.units.add(Pair.of(unitList, 1.0));

        // TEMPERATURE units will not be normalized as there are non-linear projections
        for (TemperatureUnit tUnit : TemperatureUnit.values()) {
            unitList = new ArrayList<>();
            for (String name : tUnit.getNames()) {
                unitList.add(name);
            }
            UnitType.TEMPERATURE.units.add(Pair.<List<String>, Double>of(unitList, null));
        }

        // TIME units are normalized to seconds
        unitList = new ArrayList<>();
        unitList.add("years");
        unitList.add("year");
        UnitType.TIME.units.add(Pair.of(unitList, 31536000.0));

        unitList = new ArrayList<>();
        unitList.add("months");
        unitList.add("month");
        UnitType.TIME.units.add(Pair.of(unitList, 2592000.0));

        unitList = new ArrayList<>();
        unitList.add("weeks");
        unitList.add("week");
        UnitType.TIME.units.add(Pair.of(unitList, 604800.0));

        unitList = new ArrayList<>();
        unitList.add("day(s)");
        unitList.add("days");
        unitList.add("day");
        UnitType.TIME.units.add(Pair.of(unitList, 86400.0));

        unitList = new ArrayList<>();
        unitList.add("hour(s)");
        unitList.add("hours");
        unitList.add("hour");
        unitList.add("hrs");
        unitList.add("hr");
        unitList.add("h");
        UnitType.TIME.units.add(Pair.of(unitList, 3600.0));

        unitList = new ArrayList<>();
        unitList.add("minute(s)");
        unitList.add("minutes");
        unitList.add("minute");
        unitList.add("min");
        UnitType.TIME.units.add(Pair.of(unitList, 60.0));

        unitList = new ArrayList<>();
        unitList.add("second(s)");
        unitList.add("seconds");
        unitList.add("second");
        unitList.add("sec");
        unitList.add("s");
        UnitType.TIME.units.add(Pair.of(unitList, 1.0));

        unitList = new ArrayList<>();
        unitList.add("milli seconds");
        unitList.add("milliseconds");
        unitList.add("ms");
        UnitType.TIME.units.add(Pair.of(unitList, 0.001));

        // DIGITAL units are normalized to bytes
        unitList = new ArrayList<>();
        unitList.add("tera bytes");
        unitList.add("terabytes");
        unitList.add("tb");
        UnitType.DIGITAL.units.add(Pair.of(unitList, 1099511627776.0));

        unitList = new ArrayList<>();
        unitList.add("giga byte");
        unitList.add("gigabytes");
        unitList.add("gb");
        UnitType.DIGITAL.units.add(Pair.of(unitList, 1073741824.0));

        unitList = new ArrayList<>();
        unitList.add("mega byte");
        unitList.add("megabytes");
        unitList.add("mb");
        UnitType.DIGITAL.units.add(Pair.of(unitList, 1048576.0));

        unitList = new ArrayList<>();
        unitList.add("kilo byte");
        unitList.add("kilobyte");
        unitList.add("kilobytes");
        unitList.add("kb");
        unitList.add("kbyte");
        UnitType.DIGITAL.units.add(Pair.of(unitList, 1024.0));

        unitList = new ArrayList<>();
        unitList.add("byte");
        unitList.add("bytes");
        unitList.add("b");
        UnitType.DIGITAL.units.add(Pair.of(unitList, 1.0));

        unitList = new ArrayList<>();
        unitList.add("bit");
        unitList.add("bits");
        UnitType.DIGITAL.units.add(Pair.of(unitList, 1. / 8));

        // FREQUENCY units are normalized to 1
        unitList = new ArrayList<>();
        unitList.add("terra hertz");
        unitList.add("terrahertz");
        unitList.add("thz");
        UnitType.FREQUENCY.units.add(Pair.of(unitList, 1000000000000.0));

        unitList = new ArrayList<>();
        unitList.add("giga hertz");
        unitList.add("gigahertz");
        unitList.add("ghz");
        UnitType.FREQUENCY.units.add(Pair.of(unitList, 1000000000.0));

        unitList = new ArrayList<>();
        unitList.add("mega hertz");
        unitList.add("megahertz");
        unitList.add("mhz");
        UnitType.FREQUENCY.units.add(Pair.of(unitList, 1000000.0));

        unitList = new ArrayList<>();
        unitList.add("kilo hertz");
        unitList.add("kilohertz");
        unitList.add("khz");
        UnitType.FREQUENCY.units.add(Pair.of(unitList, 1000.0));

        unitList = new ArrayList<>();
        unitList.add("hertz");
        unitList.add("hz");
        UnitType.FREQUENCY.units.add(Pair.of(unitList, 1.0));

        // LENGTH units are normalized to centimeter
        unitList = new ArrayList<>();
        unitList.add("miles");
        unitList.add("mile");
        unitList.add("mi");
        UnitType.LENGTH.units.add(Pair.of(unitList, 160934.4));

        unitList = new ArrayList<>();
        unitList.add("kilometers");
        unitList.add("kilometres");
        unitList.add("kilometre");
        unitList.add("kilometer");
        unitList.add("kms");
        unitList.add("km");
        UnitType.LENGTH.units.add(Pair.of(unitList, 100000.0));

        unitList = new ArrayList<>();
        unitList.add("meters");
        unitList.add("metres");
        unitList.add("meter");
        unitList.add("metre");
        unitList.add("m");
        UnitType.LENGTH.units.add(Pair.of(unitList, 100.0));

        unitList = new ArrayList<>();
        unitList.add("decimeter");
        unitList.add("decimeters");
        unitList.add("decimetre");
        unitList.add("decimetres");
        unitList.add("dm");
        UnitType.LENGTH.units.add(Pair.of(unitList, 10.0));

        unitList = new ArrayList<>();
        unitList.add("foot");
        unitList.add("feet");
        unitList.add("ft");
        UnitType.LENGTH.units.add(Pair.of(unitList, 30.48));

        unitList = new ArrayList<>();
        unitList.add("inches");
        unitList.add("inch");
        unitList.add("in");
        unitList.add("\"");
        UnitType.LENGTH.units.add(Pair.of(unitList, 2.54));

        unitList = new ArrayList<>();
        unitList.add("centimeters");
        unitList.add("centimetres");
        unitList.add("centimeter");
        unitList.add("centimetre");
        unitList.add("cm");
        UnitType.LENGTH.units.add(Pair.of(unitList, 1.));

        unitList = new ArrayList<>();
        unitList.add("millimeters");
        unitList.add("millimetres");
        unitList.add("millimeter");
        unitList.add("millimetre");
        unitList.add("mm");
        UnitType.LENGTH.units.add(Pair.of(unitList, 0.1));

        // WEIGHT units are normalized to grams
        unitList = new ArrayList<>();
        unitList.add("tons");
        unitList.add("ton");
        UnitType.WEIGHT.units.add(Pair.of(unitList, 1000000.));

        unitList = new ArrayList<>();
        unitList.add("kilograms");
        unitList.add("kilogram");
        unitList.add("kg");
        unitList.add("kgs");
        UnitType.WEIGHT.units.add(Pair.of(unitList, 1000.));

        unitList = new ArrayList<>();
        unitList.add("pounds");
        unitList.add("pound");
        unitList.add("lbs");
        unitList.add("lb");
        UnitType.WEIGHT.units.add(Pair.of(unitList, 453.59237));

        unitList = new ArrayList<>();
        unitList.add("ounces");
        unitList.add("ounce");
        unitList.add("ozs");
        unitList.add("oz");
        UnitType.WEIGHT.units.add(Pair.of(unitList, 28.3495231));

        unitList = new ArrayList<>();
        unitList.add("gram");
        unitList.add("grams");
        unitList.add("g");
        unitList.add("gs");
        unitList.add("gr");
        UnitType.WEIGHT.units.add(Pair.of(unitList, 1.));

        // AREA units are normalized to square meter
        unitList = new ArrayList<>();
        unitList.add("square miles");
        unitList.add("square mile");
        unitList.add("sq.miles");
        unitList.add("sq miles");
        unitList.add("sq mi");
        UnitType.AREA.units.add(Pair.of(unitList, 2589988.11));

        unitList = new ArrayList<>();
        unitList.add("square kilometers");
        unitList.add("square kilometer");
        unitList.add("square kilometres");
        unitList.add("square kilometre");
        unitList.add("sq.kilometers");
        unitList.add("sq.kilometres");
        unitList.add("sq kilometers");
        unitList.add("sq kilometres");
        unitList.add("sq kilometre");
        unitList.add("sq.kilometer");
        unitList.add("sq.kilometre");
        unitList.add("sq kilometer");
        unitList.add("square kms");
        unitList.add("square km");
        unitList.add("sq.kms");
        unitList.add("sq.km");
        unitList.add("sq kms");
        unitList.add("sq km");
        unitList.add("km²");
        unitList.add("km2");
        UnitType.AREA.units.add(Pair.of(unitList, 1000000.));

        unitList = new ArrayList<>();
        unitList.add("hectares");
        unitList.add("hectare");
        UnitType.AREA.units.add(Pair.of(unitList, 10000.));

        unitList = new ArrayList<>();
        unitList.add("square meters");
        unitList.add("square meter");
        unitList.add("square metres");
        unitList.add("square metre");
        unitList.add("sq.meters");
        unitList.add("sq.metres");
        unitList.add("sq meters");
        unitList.add("sq metres");
        unitList.add("sq metre");
        unitList.add("sq.meter");
        unitList.add("sq.metre");
        unitList.add("sq meter");
        unitList.add("square ms");
        unitList.add("square m");
        unitList.add("sq.ms");
        unitList.add("sq.m");
        unitList.add("sq ms");
        unitList.add("sq m");
        unitList.add("m²");
        unitList.add("m2");
        UnitType.AREA.units.add(Pair.of(unitList, 1.));

        // VOLUME units are normalized to milliliter
        unitList = new ArrayList<>();
        unitList.add("m³");
        UnitType.VOLUME.units.add(Pair.of(unitList, 1000000.));

        unitList = new ArrayList<>();
        unitList.add("gallons");
        unitList.add("gallon");
        unitList.add("gal");
        UnitType.VOLUME.units.add(Pair.of(unitList, 3785.41));

        unitList = new ArrayList<>();
        unitList.add("liters");
        unitList.add("liter");
        unitList.add("l");
        UnitType.VOLUME.units.add(Pair.of(unitList, 1000.));

        unitList = new ArrayList<>();
        unitList.add("quarts");
        unitList.add("quart");
        unitList.add("qts");
        unitList.add("qt");
        UnitType.VOLUME.units.add(Pair.of(unitList, 946.353));

        unitList = new ArrayList<>();
        unitList.add("pints");
        unitList.add("pint");
        unitList.add("pts");
        unitList.add("pt");
        UnitType.VOLUME.units.add(Pair.of(unitList, 473.176));

        unitList = new ArrayList<>();
        unitList.add("cups");
        unitList.add("cup");
        unitList.add("cp");
        unitList.add("c");
        UnitType.VOLUME.units.add(Pair.of(unitList, 236.588));

        unitList = new ArrayList<>();
        unitList.add("fl. oz");
        unitList.add("fl. oz.");
        unitList.add("fl. ozs");
        unitList.add("fl. ozs.");
        unitList.add("fl. ounce");
        unitList.add("fl. ounces");
        unitList.add("fl oz");
        unitList.add("fl oz.");
        unitList.add("fl ozs");
        unitList.add("fl ozs.");
        unitList.add("fl ounce");
        unitList.add("fl ounces");
        unitList.add("fluid ounce");
        unitList.add("fluid ounces");
        UnitType.VOLUME.units.add(Pair.of(unitList, 29.57));

        unitList = new ArrayList<>();
        unitList.add("tablespoons");
        unitList.add("tablespoon");
        unitList.add("Tbsps");
        unitList.add("tbsps");
        unitList.add("tbsp");
        unitList.add("T");
        UnitType.VOLUME.units.add(Pair.of(unitList, 14.7868));

        unitList = new ArrayList<>();
        unitList.add("centiliters");
        unitList.add("centilitres");
        unitList.add("cl");
        UnitType.VOLUME.units.add(Pair.of(unitList, 10.));

        unitList = new ArrayList<>();
        unitList.add("teaspoons");
        unitList.add("teaspoon");
        unitList.add("tsps");
        unitList.add("tsp");
        unitList.add("t");
        UnitType.VOLUME.units.add(Pair.of(unitList, 4.92892));

        unitList = new ArrayList<>();
        unitList.add("milliliters");
        unitList.add("millilitres");
        unitList.add("milliliter");
        unitList.add("millilitre");
        unitList.add("mls");
        unitList.add("ml");
        unitList.add("mL");
        unitList.add("cm³");
        UnitType.VOLUME.units.add(Pair.of(unitList, 1.));

        unitList = new ArrayList<>();
        // US 1.5 fl. oz (different depending on country)
        unitList.add("measures");
        unitList.add("measure");
        unitList.add("shots");
        unitList.add("shot");
        UnitType.VOLUME.units.add(Pair.of(unitList, 44.3603));

        // SPEED units are normalized to km/h
        unitList = new ArrayList<>();
        unitList.add("miles per hour");
        unitList.add("mph");
        UnitType.SPEED.units.add(Pair.of(unitList, 1.609344));

        unitList = new ArrayList<>();
        unitList.add("kilometers per hour");
        unitList.add("kmh");
        unitList.add("kph");
        UnitType.SPEED.units.add(Pair.of(unitList, 1.));

        // POWER_RATIO
        unitList = new ArrayList<>();
        unitList.add("db");
        UnitType.POWER_RATIO.units.add(Pair.of(unitList, 1.));

        // CURRENCY units are not normalized
        unitList = new ArrayList<>();
        unitList.add("euros");
        unitList.add("euro");
        unitList.add("eur");
        unitList.add("€");
        unitList.add("dollars");
        unitList.add("dollar");
        unitList.add("$");
        UnitType.CURRENCY.units.add(Pair.of(unitList, 1.));

        // OTHER units are normalized to different values
        unitList = new ArrayList<>();
        unitList.add("kilowatts");
        unitList.add("kilowatt");
        unitList.add("kw");
        UnitType.OTHER.units.add(Pair.of(unitList, 1.3410));

        unitList = new ArrayList<>();
        unitList.add("horsepower");
        unitList.add("horses");
        unitList.add("kcal");
        unitList.add("metric horsepower");
        unitList.add("bhp");
        unitList.add("hp");
        UnitType.OTHER.units.add(Pair.of(unitList, 1.));

        unitList = new ArrayList<>();
        unitList.add("foot pounds");
        unitList.add("foot-pounds");
        unitList.add("pound feet");
        unitList.add("pound-feet");
        unitList.add("foot pound");
        unitList.add("foot-pound");
        unitList.add("lbs.-ft");
        unitList.add("lb.-ft");
        unitList.add("lb/ft");
        unitList.add("lb ft");
        unitList.add("lb-ft");
        unitList.add("ft-lb");
        unitList.add("ft-lbs");
        UnitType.OTHER.units.add(Pair.of(unitList, 1.355817952));

        unitList = new ArrayList<>();
        unitList.add("newton meters");
        unitList.add("newton meter");
        unitList.add("nm");
        UnitType.OTHER.units.add(Pair.of(unitList, 1.));

        // sort all unit names
        for (UnitType unitType : values()) {
            unitType.sortedUnitNames = new ArrayList<>();

            for (Pair<List<String>, Double> pair : unitType.getUnits()) {
                for (String unit : pair.getLeft()) {
                    unitType.sortedUnitNames.add(unit);
                }
            }

            Collections.sort(unitType.sortedUnitNames, StringLengthComparator.INSTANCE);
        }

    }

    public List<Pair<List<String>, Double>> getUnits() {
        return units;
    }

    public List<String> getUnitNames() {
        return sortedUnitNames;
    }

}<|MERGE_RESOLUTION|>--- conflicted
+++ resolved
@@ -1,21 +1,12 @@
 package ws.palladian.helper.constants;
 
-<<<<<<< HEAD
 import java.util.ArrayList;
 import java.util.Collections;
 import java.util.List;
 
 import org.apache.commons.lang3.tuple.Pair;
 
-=======
-import org.apache.commons.lang3.tuple.Pair;
-import ws.palladian.helper.collection.CollectionHelper;
->>>>>>> b27b595c
 import ws.palladian.helper.collection.StringLengthComparator;
-
-import java.util.ArrayList;
-import java.util.Collections;
-import java.util.List;
 
 /**
  * <p>
@@ -58,11 +49,7 @@
 
     static {
 
-<<<<<<< HEAD
-        List<String> unitList = new ArrayList<>();
-=======
         List<String> unitList;
->>>>>>> b27b595c
 
         // NONE units are normalized to 1
         unitList = new ArrayList<>();
