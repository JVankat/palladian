--- conflicted
+++ resolved
@@ -447,14 +447,6 @@
      * @return True, if the word is contained, false if not.
      */
     public static boolean containsWord(String word, String searchString) {
-<<<<<<< HEAD
-        String allowedNeighbors = "[\\s,.;-?!()]";
-
-        word = escapeForRegularExpression(word);
-
-        String regexp = allowedNeighbors + word + allowedNeighbors + "|(^" + word + allowedNeighbors + ")|("
-                + allowedNeighbors + word + "$)|(^" + word + "$)";
-=======
         // String allowedNeighbors = "[\\s,.;-]";
         // String regexp = allowedNeighbors + word + allowedNeighbors + "|(^" + word + allowedNeighbors
         // + ")|(" + allowedNeighbors + word + "$)|(^" + word + "$)";
@@ -472,7 +464,6 @@
         // }
         //
         // return false;
->>>>>>> a2805519
 
         // more robust implementation than using RegEx:
 
@@ -485,14 +476,16 @@
             leftBorder = true;
         } else {
             char prevChar = searchString.charAt(index - 1);
-            leftBorder = isPunctuation(prevChar) || Character.isSpaceChar(prevChar) || prevChar == '-';
+            // leftBorder = isPunctuation(prevChar) || Character.isSpaceChar(prevChar) || prevChar == '-' || prevChar == '(';
+            leftBorder = !(Character.isLetter(prevChar) || Character.isDigit(prevChar));
         }
         boolean rightBorder;
         if (index + word.length() == searchString.length()) {
             rightBorder = true;
         } else {
             char nextChar = searchString.charAt(index + word.length());
-            rightBorder = isPunctuation(nextChar) || Character.isSpaceChar(nextChar) || nextChar == '-';
+            // rightBorder = isPunctuation(nextChar) || Character.isSpaceChar(nextChar) || nextChar == '-' || nextChar == ')';
+            rightBorder = !(Character.isLetter(nextChar) || Character.isDigit(nextChar));
         }
         return leftBorder && rightBorder;
     }
