--- conflicted
+++ resolved
@@ -945,14 +945,9 @@
         }
 
         // parse the rest
-<<<<<<< HEAD
         stringNumber = stringNumber.replaceAll("[^0-9.]", StringUtils.EMPTY);
         stringNumber = stringNumber.replaceAll("\\.(?!\\d)", StringUtils.EMPTY);
-=======
-        stringNumber = stringNumber.replaceAll("[^0-9.]", "");
-        stringNumber = stringNumber.replaceAll("\\.(?!\\d)", "");
-        stringNumber = stringNumber.replaceAll("(?<!\\d)\\.", "");
->>>>>>> fa0de1f7
+        stringNumber = stringNumber.replaceAll("(?<!\\d)\\.", StringUtils.EMPTY);
         stringNumber = stringNumber.trim();
         if (!stringNumber.isEmpty()) {
             try {
