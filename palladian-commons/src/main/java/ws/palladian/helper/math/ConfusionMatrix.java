package ws.palladian.helper.math;

import java.nio.CharBuffer;
import java.util.ArrayList;
import java.util.List;
import java.util.Set;

import ws.palladian.helper.collection.CountMatrix;

/**
 * <p>
 * A confusion matrix which can be used to evaluate classification results.
 * </p>
 * 
 * @author Philipp Katz
 * @author David Urbansky
 * @see <a href="http://en.wikipedia.org/wiki/Confusion_matrix">Wikipedia: Confusion matrix</a>
 */
public class ConfusionMatrix {

    private final CountMatrix<String> confusionMatrix;

    /**
     * <p>
     * Create a new, empty confusion matrix.
     * </p>
     */
    public ConfusionMatrix() {
        this.confusionMatrix = CountMatrix.create();
    }

    /**
     * <p>
     * Add a classification result to this confusion matrix.
     * </p>
     * 
     * @param realCategory The real category of the item.
     * @param predictedCategory The category which was predicted by the classification.
     */
    public void add(String realCategory, String predictedCategory) {
        add(realCategory, predictedCategory, 1);
    }

    /**
     * <p>
     * Add a classification result to this confusion matrix.
     * </p>
     * 
     * @param realCategory The real category of the item.
     * @param predictedCategory The category which was predicted by the classification.
     * @param count The number of the classification.
     */
    public void add(String realCategory, String predictedCategory, int count) {
        confusionMatrix.add(predictedCategory, realCategory, count);
    }

    /**
     * <p>
     * Get the accuracy which is defined as <code>accuracy = |correctlyClassified| / |totalDocuments|</code>.
     * </p>
     * 
     * @return The accuracy.
     */
    public double getAccuracy() {
        return (double)getTotalCorrect() / getTotalDocuments();
    }

    /**
     * <p>
     * Get the number of correctly classified documents.
     * </p>
     * 
     * @return Number of correctly classified documents.
     */
    public int getTotalCorrect() {
        int correct = 0;
        for (String value : getCategories()) {
            correct += confusionMatrix.getCount(value, value);
        }
        return correct;
    }

    /**
     * <p>
     * Get the number of correctly classified documents in a given category.
     * </p>
     * 
     * @param category The category.
     * @return Number of correct classified documents in a given category.
     */
    public int getCorrectlyClassifiedDocuments(String category) {
        return confusionMatrix.getCount(category, category);
    }

    /**
     * <p>
     * Get the number of documents classified in a given category.
     * </p>
     * 
     * @param category The category.
     * @return Number of documents classified in the given category.
     */
    public int getClassifiedDocuments(String category) {
        return confusionMatrix.getColumnSum(category);
    }

    /**
     * <p>
     * Get the number of documents which are actually in the given category.
     * </p>
     * 
     * @param category The category.
     * @return Number of documents in the given category.
     */
    public int getRealDocuments(String category) {
        return confusionMatrix.getRowSum(category);
    }

    /**
     * <p>
     * Get the number of confusions between two categories.
     * </p>
     * 
     * @param realCategory The real category.
     * @param predictedCategory The category which was predicted by the classifier.
     * @return The number of confusions between the real and the predicted category.
     */
    public int getConfusions(String realCategory, String predictedCategory) {
        return confusionMatrix.getCount(predictedCategory, realCategory);
    }

    /**
     * <p>
     * Get all categories in the data set.
     * </p>
     * 
     * @return The categories in the data set.
     */
    public Set<String> getCategories() {
        return confusionMatrix.getKeysY();
    }

    /**
     * <p>
     * Get the total number of documents in this confusion matrix.
     * </p>
     * 
     * @return The number of documents in the matrix.
     */
    public int getTotalDocuments() {
        int total = 0;
        for (String value : confusionMatrix.getKeysY()) {
            total += confusionMatrix.getRowSum(value);
        }
        return total;
    }

    /**
     * <p>
     * Get the prior of the most likely category. In a data set with evenly distributed classes the highest prior should
     * be <code>1/|categories|</code>.
     * </p>
     * 
     * @return The highest prior.
     */
    public double getHighestPrior() {
        int max = 0;
        for (String value : confusionMatrix.getKeysX()) {
            max = Math.max(max, confusionMatrix.getRowSum(value));
        }
        int sum = getTotalDocuments();
        if (sum == 0) {
            return 0;
        }
        return (double)max / sum;
    }

    /**
     * <p>
     * Get the superiority for the classification result. Superiority is the factor with which the classifier is better
     * than the highest prior in the data set: <code>superiority
     * = percentCorrectlyClassified / percentHighestPrior</code>. A superiority of 1 means it doesn't make sense
     * classifying at all since we could simply always take the category with the highest prior. A superiority smaller 1
     * means the classifier is harmful.
     * </p>
     * 
     * @return The superiority.
     */
    public double getSuperiority() {
        return getAccuracy() / getHighestPrior();
    }

    /**
     * <p>
     * Get the precision for a given category. <code>precision = |TP| / (|TP| + |FP|)</code>.
     * </p>
     * 
     * @param category The category.
     * @return The precision for a given category.
     */
    public double getPrecision(String category) {
        int correct = getCorrectlyClassifiedDocuments(category);
        int classified = getClassifiedDocuments(category);
        if (classified == 0) {
            return Double.NaN;
        }
        return (double)correct / classified;
    }

    /**
     * <p>
     * Get the recall for a given category. <code>recall = |TP| / (|TP| + |FN|)</code>.
     * </p>
     * 
     * @param category The category.
     * @return The recall for a given category.
     */
    public double getRecall(String category) {
        int correct = getCorrectlyClassifiedDocuments(category);
        int real = getRealDocuments(category);
        if (real == 0) {
            return 1;
        }
        return (double)correct / real;
    }

    /**
     * <p>
     * Get the F measure for a given category.
     * </p>
     * 
     * @param category The category.
     * @param alpha A value between 0 and 1 to weight precision and recall (1.0 for F1). Use values of 2.0 for
     *            F2 score and 0.5 for F0.5 score and so on.
     * @return The F measure for a given category.
     */
    public double getF(double alpha, String category) {
        double precision = getPrecision(category);
        double recall = getRecall(category);
        if (Double.isNaN(precision)||Double.isNaN(recall)){
            return Double.NaN;
        }
        return (1. + alpha) * ((precision * recall) / (alpha * precision + recall));
    }

    /**
     * <p>
     * Calculate the sensitivity for a given category. <code>sensitivity = |TP| / (|TP| + |FN|)</code>. Sensitivity
     * specifies what percentage of actual category members were found. 100 % sensitivity means that all actual
     * documents belonging to the category were classified correctly.
     * </p>
     * 
     * @param category The category.
     * @return The sensitivity for the given category.
     */
    public double getSensitivity(String category) {
        int truePositives = getCorrectlyClassifiedDocuments(category);
        int realPositives = getRealDocuments(category);
        int falseNegatives = realPositives - truePositives;
        if (truePositives + falseNegatives == 0) {
            return Double.NaN;
        }
        return (double)truePositives / (truePositives + falseNegatives);
    }

    /**
     * <p>
     * Calculate the specificity for a given category. <code>specificity = |TN| / (|TN| + |FP|)</code>. Specificity
     * specifies what percentage of not-category members were recognized as such. 100 % specificity means that there
     * were no documents classified as category member when they were actually not.
     * </p>
     * 
     * @param category The category.
     * @return The specificity for the given category.
     */
    public double getSpecificity(String category) {
        int truePositives = getCorrectlyClassifiedDocuments(category);
        int realPositives = getRealDocuments(category);
        int classifiedPositives = getClassifiedDocuments(category);

        int falsePositives = classifiedPositives - truePositives;
        int falseNegatives = realPositives - truePositives;
        int trueNegatives = getTotalDocuments() - classifiedPositives - falseNegatives;

        if (trueNegatives + falsePositives == 0) {
            return Double.NaN;
        }

        return (double)trueNegatives / (trueNegatives + falsePositives);
    }

    /**
     * <p>
     * Calculate the accuracy for a given category. <code>accuracy = (|TP| + |TN|) / (|TP| + |TN| + |FP| + |FN|)</code>.
     * </p>
     * 
     * @param category The category.
     * @return The accuracy for the given category.
     */
    public double getAccuracy(String category) {
        int truePositives = getCorrectlyClassifiedDocuments(category);
        int realPositives = getRealDocuments(category);
        int classifiedPositives = getClassifiedDocuments(category);

        int falsePositives = classifiedPositives - truePositives;
        int falseNegatives = realPositives - truePositives;
        int trueNegatives = getTotalDocuments() - classifiedPositives - falseNegatives;

        if (truePositives + trueNegatives + falsePositives + falseNegatives == 0) {
            return Double.NaN;
        }

        return (double)(truePositives + trueNegatives)
                / (truePositives + trueNegatives + falsePositives + falseNegatives);
    }

    /**
     * <p>
     * Calculate the prior for the given category. The prior is determined by calculating the frequency of the category
     * in the data set and dividing it by the total number of documents.
     * </p>
     * 
     * @param category The category for which the prior should be determined.
     * @return The prior for the given category.
     */
    public double getPrior(String category) {
        int documentCount = getRealDocuments(category);
        int totalAssigned = getTotalDocuments();
        if (totalAssigned == 0) {
            return 0;
        }
        return (double)documentCount / totalAssigned;
    }

    /**
     * <p>
     * Get the average precision of all categories.
     * </p>
     * 
     * @param weighted <code>true</code> to weight each category by its prior probability, <code>false</code> to weight
     *            each category equally.
     * @return The average precision of all categories.
     */
    public double getAveragePrecision(boolean weighted) {
        double precision = 0.0;
        for (String category : getCategories()) {
            double precisionForCategory = getPrecision(category);
            if (Double.isNaN(precisionForCategory)) {
                continue;
            }
            double weight = weighted ? getPrior(category) : 1;
            precision += precisionForCategory * weight;
        }
        if (weighted) {
            return precision;
        }
        int count = getCategories().size();
        if (count == 0) {
            return Double.NaN;
        }
        return precision / count;
    }

    /**
     * <p>
     * Get the average recall of all categories.
     * </p>
     * 
     * @param weighted <code>true</code> to weight each category by its prior probability, <code>false</code> to weight
     *            each category equally.
     * @return The average recall of all categories.
     */
    public double getAverageRecall(boolean weighted) {
        double recall = 0.0;
        for (String category : getCategories()) {
            double recallForCategory = getRecall(category);
            if (Double.isNaN(recallForCategory)) {
                continue;
            }
            double weight = weighted ? getPrior(category) : 1;
            recall += recallForCategory * weight;
        }
        if (weighted) {
            return recall;
        }
        int count = getCategories().size();
        if (count == 0) {
            return Double.NaN;
        }
        return recall / count;
    }

    /**
     * <p>
     * Get the average F measure of all categories.
     * </p>
     * 
     * @param alpha A value between 0 and 1 to weight precision and recall (1.0 for F1). Use values of 2.0 for
     *            F2 score and 0.5 for F0.5 score and so on.
     * @param weighted <code>true</code> to weight each category by its prior probability, <code>false</code> to weight
     *            each category equally.
     * @return The average F of all categories.
     */
    public double getAverageF(double alpha, boolean weighted) {
        double f = 0.0;
        for (String category : getCategories()) {
            double fForCategory = getF(alpha, category);
<<<<<<< HEAD
            if (fForCategory < 0.0) {
=======
            if (Double.isNaN(fForCategory)) {
>>>>>>> 0311c35e
                continue;
            }
            double weight = weighted ? getPrior(category) : 1;
            f += fForCategory * weight;
        }
        if (weighted) {
            return f;
        }
        int count = getCategories().size();
        if (count == 0) {
            return Double.NaN;
        }
        return f / count;
    }

    /**
     * <p>
     * Calculate the average sensitivity.
     * </p>
     * 
     * @param weighted <code>true</code> to weight each category by its prior probability, <code>false</code> to weight
     *            each category equally.
     * @return The average sensitivity for all categories.
     */
    public double getAverageSensitivity(boolean weighted) {
        double sensitivity = 0.0;
        for (String category : getCategories()) {
            double sensitivityForCategory = getSensitivity(category);
            if (Double.isNaN(sensitivityForCategory)) {
                continue;
            }
            double weight = weighted ? getPrior(category) : 1;
            sensitivity += sensitivityForCategory * weight;
        }
        if (weighted) {
            return sensitivity;
        }
        int count = getCategories().size();
        if (count == 0) {
            return Double.NaN;
        }
        return sensitivity / count;
    }

    /**
     * <p>
     * Calculate the average specificity.
     * </p>
     * 
     * @param weighted <code>true</code> to weight each category by its prior probability, <code>false</code> to weight
     *            each category equally.
     * @return The average accuracy for all categories.
     */
    public double getAverageSpecificity(boolean weighted) {
        double specificity = 0.0;
        for (String category : getCategories()) {
            double specifityForCategory = getSpecificity(category);
            if (Double.isNaN(specifityForCategory)) {
                return Double.NaN;
            }
            double weight = weighted ? getPrior(category) : 1;
            specificity += specifityForCategory * weight;
        }
        if (weighted) {
            return specificity;
        }
        int count = getCategories().size();
        if (count == 0) {
            return Double.NaN;
        }
        return specificity / count;
    }

    /**
     * <p>
     * Calculate the average accuracy.
     * </p>
     * 
     * @param weighted <code>true</code> to weight each category by its prior probability, <code>false</code> to weight
     *            each category equally.
     * @return The average accuracy for all categories.
     */
    public double getAverageAccuracy(boolean weighted) {
        double accuracy = 0.0;
        for (String category : getCategories()) {
            double accuracyForCategory = getAccuracy(category);
            if (Double.isNaN(accuracyForCategory)) {
                return Double.NaN;
            }
            double weight = weighted ? getPrior(category) : 1;
            accuracy += accuracyForCategory * weight;
        }
        if (weighted) {
            return accuracy;
        }
        int count = getCategories().size();
        if (count == 0) {
            return Double.NaN;
        }
        return accuracy / count;
    }

    @Override
    public String toString() {
        StringBuilder out = new StringBuilder("Confusion Matrix:\n");
        List<String> possibleClasses = new ArrayList<String>(getCategories());
        StringBuilder headerBuilder = new StringBuilder();
        Integer maxClassNameLength = 0;
        for (String clazz : possibleClasses) {
            headerBuilder.append(clazz).append(" ");
            maxClassNameLength = clazz.length() > maxClassNameLength ? clazz.length() : maxClassNameLength;
        }
        String classNameLengthSpace = CharBuffer.allocate(maxClassNameLength).toString().replace('\0', ' ');
        out.append(classNameLengthSpace).append("\t").append("classified as:\n");
        out.append(classNameLengthSpace).append("\t").append(headerBuilder);
        out.append("\n");

        for (String clazz : possibleClasses) {
            out.append(clazz);
            out.append(CharBuffer.allocate(maxClassNameLength - clazz.length()).toString().replace('\0', ' '));
            out.append("\t");
            for (String predictedClazz : possibleClasses) {
                Integer value = confusionMatrix.get(predictedClazz, clazz);
                value = value == null ? 0 : value;
                Integer valueSize = value.toString().length();
                int remainingLength = predictedClazz.length() - valueSize + 1;
                int spacesInFrontOfValue = Math.max((int)Math.ceil((double)remainingLength / 2), 0);
                out.append(CharBuffer.allocate(spacesInFrontOfValue).toString().replace('\0', ' '));
                out.append(value);
                int spacesAfterValue = Math.max(predictedClazz.length() - valueSize - spacesInFrontOfValue, 1);
                out.append(CharBuffer.allocate(spacesAfterValue).toString().replace('\0', ' '));
            }
            out.append("\n");
        }

        out.append("\n\n\n");

        out.append("\n");
        out.append(classNameLengthSpace).append("  ").append("prior  precision recall f1-measure accuracy\n");

        for (String clazz : possibleClasses) {
            out.append(clazz).append(": ");
            Integer missingSpaces = maxClassNameLength - clazz.length();
            if (missingSpaces > 0) {
                out.append(CharBuffer.allocate(missingSpaces).toString().replace('\0', ' '));
            }

            double prior = MathHelper.round(getPrior(clazz), 4);
            double precision = MathHelper.round(getPrecision(clazz), 4);
            double recall = MathHelper.round(getRecall(clazz), 4);
            double accuracy = MathHelper.round(getAccuracy(clazz), 4);
            double f1measure = MathHelper.round(getF(1.0, clazz), 4);
            out.append(prior);
            int precisionSpaces = "prior  ".length() - String.valueOf(prior).length();
            out.append(CharBuffer.allocate(Math.max(precisionSpaces, 0)).toString().replace('\0', ' ')).append(
                    precision);
            int recallSpaces = "precision ".length() - String.valueOf(precision).length();
            out.append(CharBuffer.allocate(Math.max(recallSpaces, 0)).toString().replace('\0', ' ')).append(recall);
            int f1MeasureSpaces = "recall ".length() - String.valueOf(recall).length();
            out.append(CharBuffer.allocate(Math.max(f1MeasureSpaces, 0)).toString().replace('\0', ' ')).append(
                    f1measure);
            int accuracySpaces = "f1-measure ".length() - String.valueOf(f1measure).length();
            out.append(CharBuffer.allocate(Math.max(accuracySpaces, 0)).toString().replace('\0', ' ')).append(accuracy);
            out.append("\n");
        }

        // out.append("Category\tPrior\tPrecision\tRecall\tF1\n");
        // for (String category : getCategories()) {
        // out.append(category).append('\t');
        // out.append(MathHelper.round(getPrior(category), 4)).append('\t');
        // out.append(MathHelper.round(getPrecision(category), 4)).append('\t');
        // out.append(MathHelper.round(getRecall(category), 4)).append('\t');
        // out.append(MathHelper.round(getF(category, 0.5), 4)).append('\n');
        // }

        out.append("\n\n\n");
        out.append("Average Precision:\t").append(MathHelper.round(getAveragePrecision(true), 4)).append('\n');
        out.append("Average Recall:\t").append(MathHelper.round(getAverageRecall(true), 4)).append('\n');
        out.append("Average F1:\t").append(MathHelper.round(getAverageF(0.5, true), 4)).append('\n');
        out.append("Average Sensitivity:\t").append(MathHelper.round(getAverageSensitivity(true), 4)).append('\n');
        out.append("Average Specificity:\t").append(MathHelper.round(getAverageSpecificity(true), 4)).append('\n');
        out.append("Average Accuracy:\t").append(MathHelper.round(getAverageAccuracy(true), 4)).append('\n');
        out.append("Highest Prior:\t").append(MathHelper.round(getHighestPrior(), 4)).append('\n');
        out.append("Superiority:\t").append(MathHelper.round(getSuperiority(), 4)).append('\n');
        out.append("# Documents:\t").append(getTotalDocuments()).append('\n');
        out.append("# Correctly Classified:\t").append(getTotalCorrect()).append('\n');
        out.append("Accuracy:\t").append(getAccuracy()).append('\n');

        return out.toString();

    }

}<|MERGE_RESOLUTION|>--- conflicted
+++ resolved
@@ -405,11 +405,7 @@
         double f = 0.0;
         for (String category : getCategories()) {
             double fForCategory = getF(alpha, category);
-<<<<<<< HEAD
-            if (fForCategory < 0.0) {
-=======
             if (Double.isNaN(fForCategory)) {
->>>>>>> 0311c35e
                 continue;
             }
             double weight = weighted ? getPrior(category) : 1;
