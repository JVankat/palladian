--- conflicted
+++ resolved
@@ -207,16 +207,13 @@
         volumeUnits.add("milliliter");
         volumeUnits.add("milliliters");
         volumeUnits.add("ml");
-<<<<<<< HEAD
+        volumeUnits.add("mls");
         volumeUnits.add("fl oz");
         volumeUnits.add("fl oz.");
         volumeUnits.add("fl ozs");
         volumeUnits.add("fl ozs.");
         volumeUnits.add("fl ounce");
         volumeUnits.add("fl ounces");
-=======
-        volumeUnits.add("mls");
->>>>>>> b32374fa
 
         return volumeUnits.contains(unit);
     }
