package ws.palladian.helper.collection;

import java.util.ArrayList;
import java.util.Collection;
import java.util.Collections;
import java.util.HashMap;
import java.util.HashSet;
import java.util.List;
import java.util.Set;

import org.apache.commons.lang3.Validate;

import ws.palladian.helper.functional.Factory;

/**
 * <p>
 * {@link MultiMap} implementation. It provides two default implementations, one
 * using a {@link List} to store values, one using a {@link Set} to store
 * values; see the two static factory methods. If you need a different
 * {@link Collection} type to store values, use the constructor and provide a
 * {@link Factory} to create the desired collection.
 * </p>
 * 
 * @author Philipp Katz
 * 
 * @param <K>
 *            Type of key.
 * @param <V>
 *            Type of values.
 */
public class DefaultMultiMap<K, V> extends MapDecorator<K, Collection<V>> implements MultiMap<K, V> {

    private final Factory<? extends Collection<V>> collectionFactory;

    /**
     * <p>
     * Convenience constructor which allows omitting the redundant type parameters.
     * </p>
     * 
     * @return A new instance of MultiMap.
     */
    public static <K, V> MultiMap<K, V> createWithList() {
        return new DefaultMultiMap<>(new Factory<Collection<V>>() {
            @Override
            public Collection<V> create() {
                return new ArrayList<>();
            }
        });
    }

    /**
     * <p>
     * Convenience constructor which allows omitting the redundant type parameters.
     * </p>
     * 
     * @return A new instance of MultiMap.
     */
    public static <K, V> MultiMap<K, V> createWithSet() {
        return new DefaultMultiMap<>(new Factory<Collection<V>>() {
            @Override
            public Collection<V> create() {
                return new HashSet<>();
            }
        });
    }

    /**
     * <p>
     * Create a new {@link MultiMap} with a {@link Factory} which takes care of creating the value {@link Collection}s.
     * Usually you either want a {@link Set} or {@link List}, then use the static methods for instantiation instead of
     * the constructor.
     * </p>
     * 
     * @param collectionFactory The factory which creates the {@link Collection}s for the key, not <code>null</code>.
     */
<<<<<<< HEAD
    public DefaultMultiMap(Factory<Collection<V>> collectionFactory) {
    	super(new HashMap<>());
=======
    public DefaultMultiMap(Factory<? extends Collection<V>> collectionFactory) {
    	super(new HashMap<K, Collection<V>>());
>>>>>>> 54eb01d4
        Validate.notNull(collectionFactory, "collectionFactory must not be null");
        this.collectionFactory = collectionFactory;
    }

    // java.util.Map API

    @Override
    public Collection<V> get(Object key) {
        Collection<V> value = getMap().get(key);
        return value != null ? value : Collections.<V> emptySet();
    }

    // MultiMap specific API

    @Override
    public void add(K key, V value) {
        addAll(key, Collections.singleton(value));
    }

    @Override
    public void addAll(K key, Collection<? extends V> values) {
        Collection<V> existingValues = getMap().get(key);
        if (existingValues == null) {
            existingValues = collectionFactory.create();
            put(key, existingValues);
        }
        existingValues.addAll(values);
    }

    @Override
    public void addAll(MultiMap<? extends K, ? extends V> multiMap) {
        for (K key : multiMap.keySet()) {
            addAll(key, multiMap.get(key));
        }
    }

    @Override
    public List<V> allValues() {
        List<V> values = new ArrayList<V>();
        for (Collection<V> value : values()) {
            values.addAll(value);
        }
        return values;
    }

    @Override
    public V getFirst(K key) {
        Collection<V> values = get(key);
        return values != null ? CollectionHelper.getFirst(values) : null; 
    }

}<|MERGE_RESOLUTION|>--- conflicted
+++ resolved
@@ -40,12 +40,7 @@
      * @return A new instance of MultiMap.
      */
     public static <K, V> MultiMap<K, V> createWithList() {
-        return new DefaultMultiMap<>(new Factory<Collection<V>>() {
-            @Override
-            public Collection<V> create() {
-                return new ArrayList<>();
-            }
-        });
+        return new DefaultMultiMap<>(ArrayList::new);
     }
 
     /**
@@ -56,12 +51,7 @@
      * @return A new instance of MultiMap.
      */
     public static <K, V> MultiMap<K, V> createWithSet() {
-        return new DefaultMultiMap<>(new Factory<Collection<V>>() {
-            @Override
-            public Collection<V> create() {
-                return new HashSet<>();
-            }
-        });
+        return new DefaultMultiMap<>(HashSet::new);
     }
 
     /**
@@ -73,13 +63,8 @@
      * 
      * @param collectionFactory The factory which creates the {@link Collection}s for the key, not <code>null</code>.
      */
-<<<<<<< HEAD
-    public DefaultMultiMap(Factory<Collection<V>> collectionFactory) {
+    public DefaultMultiMap(Factory<? extends Collection<V>> collectionFactory) {
     	super(new HashMap<>());
-=======
-    public DefaultMultiMap(Factory<? extends Collection<V>> collectionFactory) {
-    	super(new HashMap<K, Collection<V>>());
->>>>>>> 54eb01d4
         Validate.notNull(collectionFactory, "collectionFactory must not be null");
         this.collectionFactory = collectionFactory;
     }
@@ -118,7 +103,7 @@
 
     @Override
     public List<V> allValues() {
-        List<V> values = new ArrayList<V>();
+        List<V> values = new ArrayList<>();
         for (Collection<V> value : values()) {
             values.addAll(value);
         }
