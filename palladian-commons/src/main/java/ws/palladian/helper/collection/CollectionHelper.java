--- conflicted
+++ resolved
@@ -304,8 +304,6 @@
         return modified;
     }
 
-<<<<<<< HEAD
-=======
     /**
      * <p>
      * Apply a {@link Filter} to an {@link Iterable} and return the filtered result as new {@link Collection}. In
@@ -318,7 +316,6 @@
      *            {@link HashSet}, not <code>null</code>.
      * @return The supplied output Collection with the items that passed the filter.
      */
->>>>>>> 71b2e713
     public static <T> Collection<T> filter(Iterable<T> iterable, Filter<T> filter, Collection<T> output) {
         Validate.notNull(iterable, "iterable must not be null");
         Validate.notNull(filter, "filter must not be null");
@@ -332,9 +329,6 @@
         return output;
     }
 
-<<<<<<< HEAD
-    public static <I, O, C extends Collection<O>> C filter(Iterable<I> iterable, Class<O> type, C output) {
-=======
     /**
      * <p>
      * Apply a type filter to an {@link Iterable} and return the filtered result as new {@link Collection}. An example
@@ -348,8 +342,7 @@
      *            {@link HashSet}, not <code>null</code>.
      * @return The supplied output Collection with the items that passed the type filter.
      */
-    public static <I, O> Collection<O> filter(Iterable<I> iterable, Class<O> type, Collection<O> output) {
->>>>>>> 71b2e713
+    public static <I, O, C extends Collection<O>> C filter(Iterable<I> iterable, Class<O> type, C output) {
         Validate.notNull(iterable, "iterable must not be null");
         Validate.notNull(type, "type must not be null");
         Validate.notNull(output, "output must not be null");
@@ -368,11 +361,7 @@
      * </p>
      * 
      * @param list The List from which to get the element, not <code>null</code>.
-<<<<<<< HEAD
-     * @return The first element, or <code>null</code> if List was empty.
-=======
      * @return The first element, or <code>null</code> if the list was empty.
->>>>>>> 71b2e713
      */
     public static <T> T getFirst(List<T> list) {
         Validate.notNull(list, "list must not be null");
@@ -382,8 +371,6 @@
         return list.get(0);
     }
 
-<<<<<<< HEAD
-=======
     /**
      * <p>
      * Get the last element in a {@link List}.
@@ -400,5 +387,4 @@
         return list.get(list.size() - 1);
     }
 
->>>>>>> 71b2e713
 }