package ws.palladian.helper;

import java.text.DecimalFormat;
import java.text.DecimalFormatSymbols;
import java.text.NumberFormat;
import java.util.ArrayList;
import java.util.List;
import java.util.Locale;

import org.apache.commons.lang3.StringUtils;
import org.apache.commons.lang3.Validate;

import ws.palladian.helper.date.DateHelper;

/**
 * <p>
 * The ProgressMonitor eases the progress visualization needed in many long-running processes. Usage example:
 * 
 * <pre>
 * ProgressMonitor pm = new ProgressMonitor();
 * pm.startTask(&quot;fancy calculation&quot;, 10);
 * for (int i = 0; i &lt; 10; i++) {
 *     performSophisticatedCalculations(i);
 *     pm.increment();
 * }
 * </pre>
 * 
 * </p>
 * 
 * @author David Urbansky
 * @author Philipp Katz
 */
public final class ProgressMonitor extends AbstractProgressReporter {

    private static final int PROGRESS_BAR_LENGTH = 50;

    private static final char PROGRESS_CHAR = '■';

    /** Increments of percentages when the progress should be shown, e.g. every 1%. */
    private final double showEveryPercent;

    /** Whether to output more progress information during each report. */
    private boolean enhancedStats = true;

    /** Format of the percent output. */
    private final NumberFormat percentFormat;

    /** Format of the number of remaining items. */
    private final NumberFormat itemFormat;

    private String description;

    private long totalSteps = -1;

    private long startTime;

    private long lastPrintTime;

    private long currentSteps;

    private double currentProgress;

    /** Keep track of the last 3 iterations */
    private List<Long> lastIterationTimes;
    private final int lastIterationWindow = 3;

    /** Prevents outputting the same percentage value again, as specified by showEveryPercent. */
    private int lastOutput = -1;

    /**
     * <p>
     * Create a new {@link ProgressMonitor}.
     * 
     * @param showEveryPercent Step size for outputting the progress in range [0,100].
     */
    public ProgressMonitor(double showEveryPercent) {
        Validate.inclusiveBetween(0., 100., showEveryPercent, "showEveryPercent must be in range [0,100]");
        this.showEveryPercent = showEveryPercent;
        boolean decimalPrecision = showEveryPercent % 1 > 0;
        this.percentFormat = new DecimalFormat(decimalPrecision ? "##0.00" : "##0", new DecimalFormatSymbols(Locale.US));
        this.itemFormat = new DecimalFormat("###,###,###,##0", new DecimalFormatSymbols(Locale.US));
    }

    /**
     * <p>
     * Create a new {@link ProgressMonitor} which updates the status every one percent.
     * </p>
     */
    public ProgressMonitor() {
        this(1.);
    }

    /**
     * <p>
     * Create a new {@link ProgressMonitor} showing the current progress with each percent.
     * </p>
     * 
     * @param totalSteps The total iterations to perform, greater/equal zero.
     * @deprecated Use {@link #ProgressMonitor(double)} instead.
     */
    @Deprecated
    public ProgressMonitor(long totalSteps) {
        this(totalSteps, 1);

    }

    /**
     * <p>
     * Create a new {@link ProgressMonitor}.
     * </p>
     * 
     * @param totalSteps The total iterations to perform, greater/equal zero.
     * @param showEveryPercent Step size for outputting the progress in range [0,100].
     * @deprecated Use {@link #ProgressMonitor(double)} instead.
     */
    @Deprecated
    public ProgressMonitor(long totalSteps, double showEveryPercent) {
        this(totalSteps, showEveryPercent, null);
    }

    /**
     * <p>
     * Create a new {@link ProgressMonitor}.
     * </p>
     * 
     * @param totalSteps The total iterations to perform, greater/equal zero.
     * @param showEveryPercent Step size for outputting the progress in range [0,100].
     * @param processName The name of the process, for identification purposes when outputting the bar.
     * @deprecated Use {@link #ProgressMonitor(double)} instead.
     */
    @Deprecated
    public ProgressMonitor(long totalSteps, double showEveryPercent, String processName) {
        this(showEveryPercent);
        Validate.isTrue(totalSteps >= 0, "totalSteps must be greater/equal zero");
        startTask(processName, totalSteps);
    }

    /**
     * <p>
     * Increments the counter by one and prints the current progress to the System's standard output.
     * </p>
     * 
     * @deprecated Use {@link #increment()} instead.
     */
    @Deprecated
    public void incrementAndPrintProgress() {
        increment();
    }

    /**
     * <p>
     * Increments the counter by the step size and prints the current progress to the System's standard output.
     * </p>
     * 
     * @param steps The number of steps to increment the counter with.
     * 
     * @deprecated Use {@link #increment(long)} instead.
     */
    @Deprecated
    public void incrementByAndPrintProgress(long steps) {
        increment(steps);
    }

    @Override
    public void startTask(String description, long totalSteps) {
        this.description = description;
        this.totalSteps = totalSteps;
        this.startTime = System.currentTimeMillis();
        this.lastPrintTime = startTime;
        lastIterationTimes = new ArrayList<>();
    }

    @Override
    public void increment(long steps) {
        synchronized (this) {
            currentSteps += steps;
            currentProgress = totalSteps > 0 ? (double)currentSteps / totalSteps : -1;
            printProgress();
        }
    }

    @Override
    public void add(double progress) {
        synchronized (this) {
            currentProgress = Math.min(currentProgress + progress, 1);
            printProgress();
        }
    }

    @Override
    public void finishTask() {
        synchronized (this) {
            currentSteps = totalSteps;
            currentProgress = 1;
            printProgress();
        }
    }

    @Override
    public double getProgress() {
        return currentProgress;
    }

    /**
     * <p>
     * Prints the current progress.
     * </p>
     * 
     * @param counter Counter for current iteration in a loop.
     */
    private void printProgress() {
        int output = (int)Math.floor(currentProgress * (100 / showEveryPercent));
        if (showEveryPercent == 0 || output != lastOutput) {
            long elapsedTime = System.currentTimeMillis() - startTime;
<<<<<<< HEAD
            double iterationsLeft = (100.*(1.0-currentProgress)) / showEveryPercent;

=======
            long remainingTime = (long)(elapsedTime / currentProgress) - elapsedTime;
>>>>>>> c5ec259d
            List<String> statistics = new ArrayList<>();
            if (currentProgress >= 0) {
                statistics.add(percentFormat.format(100 * currentProgress) + "%");
            }
            if (output > 0) { // do not give any time estimates at the beginning or end

                if (isEnhancedStats()) {
                    statistics.add(itemFormat.format(totalSteps - currentSteps) + " items left");
                }
                statistics.add("elapsed: " + DateHelper.formatDuration(0, elapsedTime, true).replaceAll(":\\d+ms", ""));
                long iterationTime = elapsedTime - lastPrintTime;
                lastIterationTimes.add(0,iterationTime);
                if (isEnhancedStats()) {
                    statistics.add("iteration: "
                            + DateHelper.formatDuration(0, iterationTime, true).replaceAll(":\\d+ms", ""));
                }
                if (currentProgress >= 0 && iterationsLeft > 0) {
                    double remainingTime = getAverageIterationTime() * iterationsLeft;
                    statistics.add("~remaining: "
                            + DateHelper.formatDuration(0, (long)remainingTime, true).replaceAll(":\\d+ms", ""));
                }
            }
            StringBuilder progressString = new StringBuilder();
            if (description != null) {
                progressString.append(description).append(' ');
            }
            String progressBar = createProgressBar(currentProgress);
            progressString.append(progressBar);
            progressString.append(' ');
            progressString.append(StringUtils.join(statistics, " | "));
            System.out.println(progressString);
            lastOutput = output;
            lastPrintTime = elapsedTime;
        }
    }

    private double getAverageIterationTime() {
        double time = 0.;
        int count = Math.min(lastIterationWindow, lastIterationTimes.size());
        for (int i = 0; i < count; i++) {
            time += lastIterationTimes.get(i);
        }
        lastIterationTimes = lastIterationTimes.subList(0,count);
        return time / count;
    }


    /**
     * <p>
     * Creates a progress bar.
     * </p>
     * 
     * @param progress The progress in range [0,1]; negative values will lead to an empty progress bar.
     * @return The progress bar as string.
     */
    private static String createProgressBar(double progress) {
        StringBuilder stringBuilder = new StringBuilder();
        stringBuilder.append('[');
        int scaledPercent = progress >= 0 ? (int)Math.round(progress * PROGRESS_BAR_LENGTH) : 0;
        stringBuilder.append(StringUtils.repeat(PROGRESS_CHAR, scaledPercent));
        stringBuilder.append(StringUtils.repeat(' ', Math.max(PROGRESS_BAR_LENGTH - scaledPercent, 0)));
        stringBuilder.append(']');
        return stringBuilder.toString();
    }

    public boolean isEnhancedStats() {
        return enhancedStats;
    }

    public void setEnhancedStats(boolean enhancedStats) {
        this.enhancedStats = enhancedStats;
    }

    public static void main(String[] args) {
        int totalSteps = 1700335346;
        ProgressMonitor pm = new ProgressMonitor(0.1);
        pm.startTask("My Progress", totalSteps);
        for (int i = 1; i < totalSteps; i++) {
            pm.increment();
        }
    }

}<|MERGE_RESOLUTION|>--- conflicted
+++ resolved
@@ -212,12 +212,7 @@
         int output = (int)Math.floor(currentProgress * (100 / showEveryPercent));
         if (showEveryPercent == 0 || output != lastOutput) {
             long elapsedTime = System.currentTimeMillis() - startTime;
-<<<<<<< HEAD
             double iterationsLeft = (100.*(1.0-currentProgress)) / showEveryPercent;
-
-=======
-            long remainingTime = (long)(elapsedTime / currentProgress) - elapsedTime;
->>>>>>> c5ec259d
             List<String> statistics = new ArrayList<>();
             if (currentProgress >= 0) {
                 statistics.add(percentFormat.format(100 * currentProgress) + "%");
